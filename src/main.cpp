// Copyright (c) 2009-2010 Satoshi Nakamoto
// Copyright (c) 2009-2012 The Bitcoin developers
// Distributed under the MIT/X11 software license, see the accompanying
// file COPYING or http://www.opensource.org/licenses/mit-license.php.

#include "headers.h"
#include "checkpoints.h"
#include "db.h"
#include "net.h"
#include "init.h"
#include <boost/algorithm/string/replace.hpp>
#include <boost/filesystem.hpp>
#include <boost/filesystem/fstream.hpp>

using namespace std;
using namespace boost;

//
// Global state
//

// Name of client reported in the 'version' message. Report the same name
// for both bitcoind and bitcoin-qt, to make it harder for attackers to
// target servers or GUI users specifically.
const std::string CLIENT_NAME("Satoshi");

CCriticalSection cs_setpwalletRegistered;
set<CWallet*> setpwalletRegistered;

CCriticalSection cs_main;

static map<uint256, CTransaction> mapTransactions;
CCriticalSection cs_mapTransactions;
unsigned int nTransactionsUpdated = 0;
map<COutPoint, CInPoint> mapNextTx;

map<uint256, CBlockIndex*> mapBlockIndex;
uint256 hashGenesisBlock("0x000000000019d6689c085ae165831e934ff763ae46a2a6c172b3f1b60a8ce26f");
static CBigNum bnProofOfWorkLimit(~uint256(0) >> 32);
CBlockIndex* pindexGenesisBlock = NULL;
int nBestHeight = -1;
CBigNum bnBestChainWork = 0;
CBigNum bnBestInvalidWork = 0;
uint256 hashBestChain = 0;
CBlockIndex* pindexBest = NULL;
int64 nTimeBestReceived = 0;

CMedianFilter<int> cPeerBlockCounts(5, 0); // Amount of blocks that other nodes claim to have

map<uint256, CBlock*> mapOrphanBlocks;
multimap<uint256, CBlock*> mapOrphanBlocksByPrev;

map<uint256, CDataStream*> mapOrphanTransactions;
multimap<uint256, CDataStream*> mapOrphanTransactionsByPrev;

// Constant stuff for coinbase transactions we create:
CScript COINBASE_FLAGS;

const string strMessageMagic = "Bitcoin Signed Message:\n";

double dHashesPerSec;
int64 nHPSTimerStart;

// Settings
int64 nTransactionFee = 0;



//////////////////////////////////////////////////////////////////////////////
//
// dispatching functions
//

// These functions dispatch to one or all registered wallets


void RegisterWallet(CWallet* pwalletIn)
{
    CRITICAL_BLOCK(cs_setpwalletRegistered)
    {
        setpwalletRegistered.insert(pwalletIn);
    }
}

void UnregisterWallet(CWallet* pwalletIn)
{
    CRITICAL_BLOCK(cs_setpwalletRegistered)
    {
        setpwalletRegistered.erase(pwalletIn);
    }
}

// check whether the passed transaction is from us
bool static IsFromMe(CTransaction& tx)
{
    BOOST_FOREACH(CWallet* pwallet, setpwalletRegistered)
        if (pwallet->IsFromMe(tx))
            return true;
    return false;
}

// get the wallet transaction with the given hash (if it exists)
bool static GetTransaction(const uint256& hashTx, CWalletTx& wtx)
{
    BOOST_FOREACH(CWallet* pwallet, setpwalletRegistered)
        if (pwallet->GetTransaction(hashTx,wtx))
            return true;
    return false;
}

// erases transaction with the given hash from all wallets
void static EraseFromWallets(uint256 hash)
{
    BOOST_FOREACH(CWallet* pwallet, setpwalletRegistered)
        pwallet->EraseFromWallet(hash);
}

// make sure all wallets know about the given transaction, in the given block
void static SyncWithWallets(const CTransaction& tx, const CBlock* pblock = NULL, bool fUpdate = false)
{
    BOOST_FOREACH(CWallet* pwallet, setpwalletRegistered)
        pwallet->AddToWalletIfInvolvingMe(tx, pblock, fUpdate);
}

// notify wallets about a new best chain
void static SetBestChain(const CBlockLocator& loc)
{
    BOOST_FOREACH(CWallet* pwallet, setpwalletRegistered)
        pwallet->SetBestChain(loc);
}

// notify wallets about an updated transaction
void static UpdatedTransaction(const uint256& hashTx)
{
    BOOST_FOREACH(CWallet* pwallet, setpwalletRegistered)
        pwallet->UpdatedTransaction(hashTx);
}

// dump all wallets
void static PrintWallets(const CBlock& block)
{
    BOOST_FOREACH(CWallet* pwallet, setpwalletRegistered)
        pwallet->PrintWallet(block);
}

// notify wallets about an incoming inventory (for request counts)
void static Inventory(const uint256& hash)
{
    BOOST_FOREACH(CWallet* pwallet, setpwalletRegistered)
        pwallet->Inventory(hash);
}

// ask wallets to resend their transactions
void static ResendWalletTransactions()
{
    BOOST_FOREACH(CWallet* pwallet, setpwalletRegistered)
        pwallet->ResendWalletTransactions();
}







//////////////////////////////////////////////////////////////////////////////
//
// mapOrphanTransactions
//

void AddOrphanTx(const CDataStream& vMsg)
{
    CTransaction tx;
    CDataStream(vMsg) >> tx;
    uint256 hash = tx.GetHash();
    if (mapOrphanTransactions.count(hash))
        return;

    CDataStream* pvMsg = mapOrphanTransactions[hash] = new CDataStream(vMsg);
    BOOST_FOREACH(const CTxIn& txin, tx.vin)
        mapOrphanTransactionsByPrev.insert(make_pair(txin.prevout.hash, pvMsg));
}

void static EraseOrphanTx(uint256 hash)
{
    if (!mapOrphanTransactions.count(hash))
        return;
    const CDataStream* pvMsg = mapOrphanTransactions[hash];
    CTransaction tx;
    CDataStream(*pvMsg) >> tx;
    BOOST_FOREACH(const CTxIn& txin, tx.vin)
    {
        for (multimap<uint256, CDataStream*>::iterator mi = mapOrphanTransactionsByPrev.lower_bound(txin.prevout.hash);
             mi != mapOrphanTransactionsByPrev.upper_bound(txin.prevout.hash);)
        {
            if ((*mi).second == pvMsg)
                mapOrphanTransactionsByPrev.erase(mi++);
            else
                mi++;
        }
    }
    delete pvMsg;
    mapOrphanTransactions.erase(hash);
}

int LimitOrphanTxSize(int nMaxOrphans)
{
    int nEvicted = 0;
    while (mapOrphanTransactions.size() > nMaxOrphans)
    {
        // Evict a random orphan:
        std::vector<unsigned char> randbytes(32);
        RAND_bytes(&randbytes[0], 32);
        uint256 randomhash(randbytes);
        map<uint256, CDataStream*>::iterator it = mapOrphanTransactions.lower_bound(randomhash);
        if (it == mapOrphanTransactions.end())
            it = mapOrphanTransactions.begin();
        EraseOrphanTx(it->first);
        ++nEvicted;
    }
    return nEvicted;
}







//////////////////////////////////////////////////////////////////////////////
//
// CTransaction and CTxIndex
//

bool CTransaction::ReadFromDisk(CTxDB& txdb, COutPoint prevout, CTxIndex& txindexRet)
{
    SetNull();
    if (!txdb.ReadTxIndex(prevout.hash, txindexRet))
        return false;
    if (!ReadFromDisk(txindexRet.pos))
        return false;
    if (prevout.n >= vout.size())
    {
        SetNull();
        return false;
    }
    return true;
}

bool CTransaction::ReadFromDisk(CTxDB& txdb, COutPoint prevout)
{
    CTxIndex txindex;
    return ReadFromDisk(txdb, prevout, txindex);
}

bool CTransaction::ReadFromDisk(COutPoint prevout)
{
    CTxDB txdb("r");
    CTxIndex txindex;
    return ReadFromDisk(txdb, prevout, txindex);
}

bool CTransaction::IsStandard() const
{
    BOOST_FOREACH(const CTxIn& txin, vin)
    {
        // Biggest 'standard' txin is a 3-signature 3-of-3 CHECKMULTISIG
        // pay-to-script-hash, which is 3 ~80-byte signatures, 3
        // ~65-byte public keys, plus a few script ops.
        if (txin.scriptSig.size() > 500)
            return false;
        if (!txin.scriptSig.IsPushOnly())
            return false;
    }
    BOOST_FOREACH(const CTxOut& txout, vout)
        if (!::IsStandard(txout.scriptPubKey))
            return false;
    return true;
}

//
// Check transaction inputs, and make sure any
// pay-to-script-hash transactions are evaluating IsStandard scripts
//
// Why bother? To avoid denial-of-service attacks; an attacker
// can submit a standard HASH... OP_EQUAL transaction,
// which will get accepted into blocks. The redemption
// script can be anything; an attacker could use a very
// expensive-to-check-upon-redemption script like:
//   DUP CHECKSIG DROP ... repeated 100 times... OP_1
//
bool CTransaction::AreInputsStandard(const MapPrevTx& mapInputs) const
{
    if (IsCoinBase())
        return true; // Coinbases don't use vin normally

    for (unsigned int i = 0; i < vin.size(); i++)
    {
        const CTxOut& prev = GetOutputFor(vin[i], mapInputs);

        vector<vector<unsigned char> > vSolutions;
        txnouttype whichType;
        // get the scriptPubKey corresponding to this input:
        const CScript& prevScript = prev.scriptPubKey;
        if (!Solver(prevScript, whichType, vSolutions))
            return false;
        int nArgsExpected = ScriptSigArgsExpected(whichType, vSolutions);
        if (nArgsExpected < 0)
            return false;

        // Transactions with extra stuff in their scriptSigs are
        // non-standard. Note that this EvalScript() call will
        // be quick, because if there are any operations
        // beside "push data" in the scriptSig the
        // IsStandard() call returns false
        vector<vector<unsigned char> > stack;
        if (!EvalScript(stack, vin[i].scriptSig, *this, i, 0))
            return false;

        if (whichType == TX_SCRIPTHASH)
        {
            if (stack.empty())
                return false;
            CScript subscript(stack.back().begin(), stack.back().end());
            vector<vector<unsigned char> > vSolutions2;
            txnouttype whichType2;
            if (!Solver(subscript, whichType2, vSolutions2))
                return false;
            if (whichType2 == TX_SCRIPTHASH)
                return false;

            int tmpExpected;
            tmpExpected = ScriptSigArgsExpected(whichType2, vSolutions2);
            if (tmpExpected < 0)
                return false;
            nArgsExpected += tmpExpected;
        }

        if (stack.size() != (unsigned int)nArgsExpected)
            return false;
    }

    return true;
}

int
CTransaction::GetLegacySigOpCount() const
{
    int nSigOps = 0;
    BOOST_FOREACH(const CTxIn& txin, vin)
    {
        nSigOps += txin.scriptSig.GetSigOpCount(false);
    }
    BOOST_FOREACH(const CTxOut& txout, vout)
    {
        nSigOps += txout.scriptPubKey.GetSigOpCount(false);
    }
    return nSigOps;
}


int CMerkleTx::SetMerkleBranch(const CBlock* pblock)
{
    if (fClient)
    {
        if (hashBlock == 0)
            return 0;
    }
    else
    {
        CBlock blockTmp;
        if (pblock == NULL)
        {
            // Load the block this tx is in
            CTxIndex txindex;
            if (!CTxDB("r").ReadTxIndex(GetHash(), txindex))
                return 0;
            if (!blockTmp.ReadFromDisk(txindex.pos.nFile, txindex.pos.nBlockPos))
                return 0;
            pblock = &blockTmp;
        }

        // Update the tx's hashBlock
        hashBlock = pblock->GetHash();

        // Locate the transaction
        for (nIndex = 0; nIndex < pblock->vtx.size(); nIndex++)
            if (pblock->vtx[nIndex] == *(CTransaction*)this)
                break;
        if (nIndex == pblock->vtx.size())
        {
            vMerkleBranch.clear();
            nIndex = -1;
            printf("ERROR: SetMerkleBranch() : couldn't find tx in block\n");
            return 0;
        }

        // Fill in merkle branch
        vMerkleBranch = pblock->GetMerkleBranch(nIndex);
    }

    // Is the tx in a block that's in the main chain
    map<uint256, CBlockIndex*>::iterator mi = mapBlockIndex.find(hashBlock);
    if (mi == mapBlockIndex.end())
        return 0;
    CBlockIndex* pindex = (*mi).second;
    if (!pindex || !pindex->IsInMainChain())
        return 0;

    return pindexBest->nHeight - pindex->nHeight + 1;
}







bool CTransaction::CheckTransaction() const
{
    // Basic checks that don't depend on any context
    if (vin.empty())
        return DoS(10, error("CTransaction::CheckTransaction() : vin empty"));
    if (vout.empty())
        return DoS(10, error("CTransaction::CheckTransaction() : vout empty"));
    // Size limits
    if (::GetSerializeSize(*this, SER_NETWORK) > MAX_BLOCK_SIZE)
        return DoS(100, error("CTransaction::CheckTransaction() : size limits failed"));

    // Check for negative or overflow output values
    int64 nValueOut = 0;
    BOOST_FOREACH(const CTxOut& txout, vout)
    {
        if (txout.nValue < 0)
            return DoS(100, error("CTransaction::CheckTransaction() : txout.nValue negative"));
        if (txout.nValue > MAX_MONEY)
            return DoS(100, error("CTransaction::CheckTransaction() : txout.nValue too high"));
        nValueOut += txout.nValue;
        if (!MoneyRange(nValueOut))
            return DoS(100, error("CTransaction::CheckTransaction() : txout total out of range"));
    }

    // Check for duplicate inputs
    set<COutPoint> vInOutPoints;
    BOOST_FOREACH(const CTxIn& txin, vin)
    {
        if (vInOutPoints.count(txin.prevout))
            return false;
        vInOutPoints.insert(txin.prevout);
    }

    if (IsCoinBase())
    {
        if (vin[0].scriptSig.size() < 2 || vin[0].scriptSig.size() > 100)
            return DoS(100, error("CTransaction::CheckTransaction() : coinbase script size"));
    }
    else
    {
        BOOST_FOREACH(const CTxIn& txin, vin)
            if (txin.prevout.IsNull())
                return DoS(10, error("CTransaction::CheckTransaction() : prevout is null"));
    }

    return true;
}

bool CTransaction::AcceptToMemoryPool(CTxDB& txdb, bool fCheckInputs, bool* pfMissingInputs)
{
    if (pfMissingInputs)
        *pfMissingInputs = false;

    if (!CheckTransaction())
        return error("AcceptToMemoryPool() : CheckTransaction failed");

    // Coinbase is only valid in a block, not as a loose transaction
    if (IsCoinBase())
        return DoS(100, error("AcceptToMemoryPool() : coinbase as individual tx"));

    // To help v0.1.5 clients who would see it as a negative number
    if ((int64)nLockTime > std::numeric_limits<int>::max())
        return error("AcceptToMemoryPool() : not accepting nLockTime beyond 2038 yet");

    // Rather not work on nonstandard transactions (unless -testnet)
    if (!fTestNet && !IsStandard())
        return error("AcceptToMemoryPool() : nonstandard transaction type");

    // Do we already have it?
    uint256 hash = GetHash();
    CRITICAL_BLOCK(cs_mapTransactions)
        if (mapTransactions.count(hash))
            return false;
    if (fCheckInputs)
        if (txdb.ContainsTx(hash))
            return false;

    // Check for conflicts with in-memory transactions
    CTransaction* ptxOld = NULL;
    for (unsigned int i = 0; i < vin.size(); i++)
    {
        COutPoint outpoint = vin[i].prevout;
        if (mapNextTx.count(outpoint))
        {
            // Disable replacement feature for now
            return false;

            // Allow replacing with a newer version of the same transaction
            if (i != 0)
                return false;
            ptxOld = mapNextTx[outpoint].ptx;
            if (ptxOld->IsFinal())
                return false;
            if (!IsNewerThan(*ptxOld))
                return false;
            for (unsigned int i = 0; i < vin.size(); i++)
            {
                COutPoint outpoint = vin[i].prevout;
                if (!mapNextTx.count(outpoint) || mapNextTx[outpoint].ptx != ptxOld)
                    return false;
            }
            break;
        }
    }

    if (fCheckInputs)
    {
        MapPrevTx mapInputs;
        map<uint256, CTxIndex> mapUnused;
        bool fInvalid = false;
        if (!FetchInputs(txdb, mapUnused, false, false, mapInputs, fInvalid))
        {
            if (fInvalid)
                return error("AcceptToMemoryPool() : FetchInputs found invalid tx %s", hash.ToString().substr(0,10).c_str());
            if (pfMissingInputs)
                *pfMissingInputs = true;
            return error("AcceptToMemoryPool() : FetchInputs failed %s", hash.ToString().substr(0,10).c_str());
        }

        // Check for non-standard pay-to-script-hash in inputs
        if (!AreInputsStandard(mapInputs) && !fTestNet)
            return error("AcceptToMemoryPool() : nonstandard transaction input");

        // Note: if you modify this code to accept non-standard transactions, then
        // you should add code here to check that the transaction does a
        // reasonable number of ECDSA signature verifications.

        int64 nFees = GetValueIn(mapInputs)-GetValueOut();
        unsigned int nSize = ::GetSerializeSize(*this, SER_NETWORK);

        // Don't accept it if it can't get into a block
        if (nFees < GetMinFee(1000, true, GMF_RELAY))
            return error("AcceptToMemoryPool() : not enough fees");

        // Continuously rate-limit free transactions
        // This mitigates 'penny-flooding' -- sending thousands of free transactions just to
        // be annoying or make other's transactions take longer to confirm.
        if (nFees < MIN_RELAY_TX_FEE)
        {
            static CCriticalSection cs;
            static double dFreeCount;
            static int64 nLastTime;
            int64 nNow = GetTime();

            CRITICAL_BLOCK(cs)
            {
                // Use an exponentially decaying ~10-minute window:
                dFreeCount *= pow(1.0 - 1.0/600.0, (double)(nNow - nLastTime));
                nLastTime = nNow;
                // -limitfreerelay unit is thousand-bytes-per-minute
                // At default rate it would take over a month to fill 1GB
                if (dFreeCount > GetArg("-limitfreerelay", 15)*10*1000 && !IsFromMe(*this))
                    return error("AcceptToMemoryPool() : free transaction rejected by rate limiter");
                if (fDebug)
                    printf("Rate limit dFreeCount: %g => %g\n", dFreeCount, dFreeCount+nSize);
                dFreeCount += nSize;
            }
        }

        // Check against previous transactions
        // This is done last to help prevent CPU exhaustion denial-of-service attacks.
        if (!ConnectInputs(mapInputs, mapUnused, CDiskTxPos(1,1,1), pindexBest, false, false))
        {
            return error("AcceptToMemoryPool() : ConnectInputs failed %s", hash.ToString().substr(0,10).c_str());
        }
    }

    // Store transaction in memory
    CRITICAL_BLOCK(cs_mapTransactions)
    {
        if (ptxOld)
        {
            printf("AcceptToMemoryPool() : replacing tx %s with new version\n", ptxOld->GetHash().ToString().c_str());
            ptxOld->RemoveFromMemoryPool();
        }
        AddToMemoryPoolUnchecked();
    }

    ///// are we sure this is ok when loading transactions or restoring block txes
    // If updated, erase old tx from wallet
    if (ptxOld)
        EraseFromWallets(ptxOld->GetHash());

    printf("AcceptToMemoryPool(): accepted %s\n", hash.ToString().substr(0,10).c_str());
    return true;
}

bool CTransaction::AcceptToMemoryPool(bool fCheckInputs, bool* pfMissingInputs)
{
    CTxDB txdb("r");
    return AcceptToMemoryPool(txdb, fCheckInputs, pfMissingInputs);
}

uint64 nPooledTx = 0;

bool CTransaction::AddToMemoryPoolUnchecked()
{
    printf("AcceptToMemoryPoolUnchecked(): size %lu\n",  mapTransactions.size());
    // Add to memory pool without checking anything.  Don't call this directly,
    // call AcceptToMemoryPool to properly check the transaction first.
    CRITICAL_BLOCK(cs_mapTransactions)
    {
        uint256 hash = GetHash();
        mapTransactions[hash] = *this;
        for (unsigned int i = 0; i < vin.size(); i++)
            mapNextTx[vin[i].prevout] = CInPoint(&mapTransactions[hash], i);
        nTransactionsUpdated++;
        ++nPooledTx;
    }
    return true;
}


bool CTransaction::RemoveFromMemoryPool()
{
    // Remove transaction from memory pool
    CRITICAL_BLOCK(cs_mapTransactions)
    {
        uint256 hash = GetHash();
        if (mapTransactions.count(hash))
        {
            BOOST_FOREACH(const CTxIn& txin, vin)
                mapNextTx.erase(txin.prevout);
            mapTransactions.erase(hash);
            nTransactionsUpdated++;
            --nPooledTx;
        }
    }
    return true;
}






int CMerkleTx::GetDepthInMainChain(CBlockIndex* &pindexRet) const
{
    if (hashBlock == 0 || nIndex == -1)
        return 0;

    // Find the block it claims to be in
    map<uint256, CBlockIndex*>::iterator mi = mapBlockIndex.find(hashBlock);
    if (mi == mapBlockIndex.end())
        return 0;
    CBlockIndex* pindex = (*mi).second;
    if (!pindex || !pindex->IsInMainChain())
        return 0;

    // Make sure the merkle branch connects to this block
    if (!fMerkleVerified)
    {
        if (CBlock::CheckMerkleBranch(GetHash(), vMerkleBranch, nIndex) != pindex->hashMerkleRoot)
            return 0;
        fMerkleVerified = true;
    }

    pindexRet = pindex;
    return pindexBest->nHeight - pindex->nHeight + 1;
}


int CMerkleTx::GetBlocksToMaturity() const
{
    if (!IsCoinBase())
        return 0;
    return max(0, (COINBASE_MATURITY+20) - GetDepthInMainChain());
}


bool CMerkleTx::AcceptToMemoryPool(CTxDB& txdb, bool fCheckInputs)
{
    if (fClient)
    {
        if (!IsInMainChain() && !ClientConnectInputs())
            return false;
        return CTransaction::AcceptToMemoryPool(txdb, false);
    }
    else
    {
        return CTransaction::AcceptToMemoryPool(txdb, fCheckInputs);
    }
}

bool CMerkleTx::AcceptToMemoryPool()
{
    CTxDB txdb("r");
    return AcceptToMemoryPool(txdb);
}



bool CWalletTx::AcceptWalletTransaction(CTxDB& txdb, bool fCheckInputs)
{
    CRITICAL_BLOCK(cs_mapTransactions)
    {
        // Add previous supporting transactions first
        BOOST_FOREACH(CMerkleTx& tx, vtxPrev)
        {
            if (!tx.IsCoinBase())
            {
                uint256 hash = tx.GetHash();
                if (!mapTransactions.count(hash) && !txdb.ContainsTx(hash))
                    tx.AcceptToMemoryPool(txdb, fCheckInputs);
            }
        }
        return AcceptToMemoryPool(txdb, fCheckInputs);
    }
    return false;
}

bool CWalletTx::AcceptWalletTransaction() 
{
    CTxDB txdb("r");
    return AcceptWalletTransaction(txdb);
}

int CTxIndex::GetDepthInMainChain() const
{
    // Read block header
    CBlock block;
    if (!block.ReadFromDisk(pos.nFile, pos.nBlockPos, false))
        return 0;
    // Find the block in the index
    map<uint256, CBlockIndex*>::iterator mi = mapBlockIndex.find(block.GetHash());
    if (mi == mapBlockIndex.end())
        return 0;
    CBlockIndex* pindex = (*mi).second;
    if (!pindex || !pindex->IsInMainChain())
        return 0;
    return 1 + nBestHeight - pindex->nHeight;
}










//////////////////////////////////////////////////////////////////////////////
//
// CBlock and CBlockIndex
//

bool CBlock::ReadFromDisk(const CBlockIndex* pindex, bool fReadTransactions)
{
    if (!fReadTransactions)
    {
        *this = pindex->GetBlockHeader();
        return true;
    }
    if (!ReadFromDisk(pindex->nFile, pindex->nBlockPos, fReadTransactions))
        return false;
    if (GetHash() != pindex->GetBlockHash())
        return error("CBlock::ReadFromDisk() : GetHash() doesn't match index");
    return true;
}

uint256 static GetOrphanRoot(const CBlock* pblock)
{
    // Work back to the first block in the orphan chain
    while (mapOrphanBlocks.count(pblock->hashPrevBlock))
        pblock = mapOrphanBlocks[pblock->hashPrevBlock];
    return pblock->GetHash();
}

int64 static GetBlockValue(int nHeight, int64 nFees)
{
    int64 nSubsidy = 50 * COIN;

    // Subsidy is cut in half every 4 years
    nSubsidy >>= (nHeight / 210000);

    return nSubsidy + nFees;
}

static const int64 nTargetTimespan = 14 * 24 * 60 * 60; // two weeks
static const int64 nTargetSpacing = 10 * 60;
static const int64 nInterval = nTargetTimespan / nTargetSpacing;

//
// minimum amount of work that could possibly be required nTime after
// minimum work required was nBase
//
unsigned int ComputeMinWork(unsigned int nBase, int64 nTime)
{
    // Testnet has min-difficulty blocks
    // after nTargetSpacing*2 time between blocks:
    if (fTestNet && nTime > nTargetSpacing*2)
        return bnProofOfWorkLimit.GetCompact();

    CBigNum bnResult;
    bnResult.SetCompact(nBase);
    while (nTime > 0 && bnResult < bnProofOfWorkLimit)
    {
        // Maximum 400% adjustment...
        bnResult *= 4;
        // ... in best-case exactly 4-times-normal target time
        nTime -= nTargetTimespan*4;
    }
    if (bnResult > bnProofOfWorkLimit)
        bnResult = bnProofOfWorkLimit;
    return bnResult.GetCompact();
}

unsigned int static GetNextWorkRequired(const CBlockIndex* pindexLast, const CBlock *pblock)
{
    unsigned int nProofOfWorkLimit = bnProofOfWorkLimit.GetCompact();

    // Genesis block
    if (pindexLast == NULL)
        return nProofOfWorkLimit;

    // Only change once per interval
    if ((pindexLast->nHeight+1) % nInterval != 0)
    {
        // Special rules for testnet after 15 Feb 2012:
        if (fTestNet && pblock->nTime > 1329264000)
        {
            // If the new block's timestamp is more than 2* 10 minutes
            // then allow mining of a min-difficulty block.
            if (pblock->nTime - pindexLast->nTime > nTargetSpacing*2)
                return nProofOfWorkLimit;
            else
            {
                // Return the last non-special-min-difficulty-rules-block
                const CBlockIndex* pindex = pindexLast;
                while (pindex->pprev && pindex->nHeight % nInterval != 0 && pindex->nBits == nProofOfWorkLimit)
                    pindex = pindex->pprev;
                return pindex->nBits;
            }
        }

        return pindexLast->nBits;
    }

    // Go back by what we want to be 14 days worth of blocks
    const CBlockIndex* pindexFirst = pindexLast;
    for (int i = 0; pindexFirst && i < nInterval-1; i++)
        pindexFirst = pindexFirst->pprev;
    assert(pindexFirst);

    // Limit adjustment step
    int64 nActualTimespan = pindexLast->GetBlockTime() - pindexFirst->GetBlockTime();
    printf("  nActualTimespan = %"PRI64d"  before bounds\n", nActualTimespan);
    if (nActualTimespan < nTargetTimespan/4)
        nActualTimespan = nTargetTimespan/4;
    if (nActualTimespan > nTargetTimespan*4)
        nActualTimespan = nTargetTimespan*4;

    // Retarget
    CBigNum bnNew;
    bnNew.SetCompact(pindexLast->nBits);
    bnNew *= nActualTimespan;
    bnNew /= nTargetTimespan;

    if (bnNew > bnProofOfWorkLimit)
        bnNew = bnProofOfWorkLimit;

    /// debug print
    printf("GetNextWorkRequired RETARGET\n");
    printf("nTargetTimespan = %"PRI64d"    nActualTimespan = %"PRI64d"\n", nTargetTimespan, nActualTimespan);
    printf("Before: %08x  %s\n", pindexLast->nBits, CBigNum().SetCompact(pindexLast->nBits).getuint256().ToString().c_str());
    printf("After:  %08x  %s\n", bnNew.GetCompact(), bnNew.getuint256().ToString().c_str());

    return bnNew.GetCompact();
}

bool CheckProofOfWork(uint256 hash, unsigned int nBits)
{
    CBigNum bnTarget;
    bnTarget.SetCompact(nBits);

    // Check range
    if (bnTarget <= 0 || bnTarget > bnProofOfWorkLimit)
        return error("CheckProofOfWork() : nBits below minimum work");

    // Check proof of work matches claimed amount
    if (hash > bnTarget.getuint256())
        return error("CheckProofOfWork() : hash doesn't match nBits");

    return true;
}

// Return maximum amount of blocks that other nodes claim to have
int GetNumBlocksOfPeers()
{
    return std::max(cPeerBlockCounts.median(), Checkpoints::GetTotalBlocksEstimate());
}

bool IsInitialBlockDownload()
{
    if (pindexBest == NULL || nBestHeight < Checkpoints::GetTotalBlocksEstimate())
        return true;
    static int64 nLastUpdate;
    static CBlockIndex* pindexLastBest;
    if (pindexBest != pindexLastBest)
    {
        pindexLastBest = pindexBest;
        nLastUpdate = GetTime();
    }
    return (GetTime() - nLastUpdate < 10 &&
            pindexBest->GetBlockTime() < GetTime() - 24 * 60 * 60);
}

void static InvalidChainFound(CBlockIndex* pindexNew)
{
    if (pindexNew->bnChainWork > bnBestInvalidWork)
    {
        bnBestInvalidWork = pindexNew->bnChainWork;
        CTxDB().WriteBestInvalidWork(bnBestInvalidWork);
        MainFrameRepaint();
    }
    printf("InvalidChainFound: invalid block=%s  height=%d  work=%s\n", pindexNew->GetBlockHash().ToString().substr(0,20).c_str(), pindexNew->nHeight, pindexNew->bnChainWork.ToString().c_str());
    printf("InvalidChainFound:  current best=%s  height=%d  work=%s\n", hashBestChain.ToString().substr(0,20).c_str(), nBestHeight, bnBestChainWork.ToString().c_str());
    if (pindexBest && bnBestInvalidWork > bnBestChainWork + pindexBest->GetBlockWork() * 6)
        printf("InvalidChainFound: WARNING: Displayed transactions may not be correct!  You may need to upgrade, or other nodes may need to upgrade.\n");
}

void CBlock::UpdateTime(const CBlockIndex* pindexPrev)
{
    nTime = max(pindexPrev->GetMedianTimePast()+1, GetAdjustedTime());

    // Updating time can change work required on testnet:
    if (fTestNet)
        nBits = GetNextWorkRequired(pindexPrev, this);
}











bool CTransaction::DisconnectInputs(CTxDB& txdb)
{
    // Relinquish previous transactions' spent pointers
    if (!IsCoinBase())
    {
        BOOST_FOREACH(const CTxIn& txin, vin)
        {
            COutPoint prevout = txin.prevout;

            // Get prev txindex from disk
            CTxIndex txindex;
            if (!txdb.ReadTxIndex(prevout.hash, txindex))
                return error("DisconnectInputs() : ReadTxIndex failed");

            if (prevout.n >= txindex.vSpent.size())
                return error("DisconnectInputs() : prevout.n out of range");

            // Mark outpoint as not spent
            txindex.vSpent[prevout.n].SetNull();

            // Write back
            if (!txdb.UpdateTxIndex(prevout.hash, txindex))
                return error("DisconnectInputs() : UpdateTxIndex failed");
        }
    }

    // Remove transaction from index
    // This can fail if a duplicate of this transaction was in a chain that got
    // reorganized away. This is only possible if this transaction was completely
    // spent, so erasing it would be a no-op anway.
    txdb.EraseTxIndex(*this);

    return true;
}


bool CTransaction::FetchInputs(CTxDB& txdb, const map<uint256, CTxIndex>& mapTestPool,
                               bool fBlock, bool fMiner, MapPrevTx& inputsRet, bool& fInvalid)
{
    // FetchInputs can return false either because we just haven't seen some inputs
    // (in which case the transaction should be stored as an orphan)
    // or because the transaction is malformed (in which case the transaction should
    // be dropped).  If tx is definitely invalid, fInvalid will be set to true.
    fInvalid = false;

    if (IsCoinBase())
        return true; // Coinbase transactions have no inputs to fetch.

    for (unsigned int i = 0; i < vin.size(); i++)
    {
        COutPoint prevout = vin[i].prevout;
        if (inputsRet.count(prevout.hash))
            continue; // Got it already

        // Read txindex
        CTxIndex& txindex = inputsRet[prevout.hash].first;
        bool fFound = true;
        if ((fBlock || fMiner) && mapTestPool.count(prevout.hash))
        {
            // Get txindex from current proposed changes
            txindex = mapTestPool.find(prevout.hash)->second;
        }
        else
        {
            // Read txindex from txdb
            fFound = txdb.ReadTxIndex(prevout.hash, txindex);
        }
        if (!fFound && (fBlock || fMiner))
            return fMiner ? false : error("FetchInputs() : %s prev tx %s index entry not found", GetHash().ToString().substr(0,10).c_str(),  prevout.hash.ToString().substr(0,10).c_str());

        // Read txPrev
        CTransaction& txPrev = inputsRet[prevout.hash].second;
        if (!fFound || txindex.pos == CDiskTxPos(1,1,1))
        {
            // Get prev tx from single transactions in memory
            CRITICAL_BLOCK(cs_mapTransactions)
            {
                if (!mapTransactions.count(prevout.hash))
                    return error("FetchInputs() : %s mapTransactions prev not found %s", GetHash().ToString().substr(0,10).c_str(),  prevout.hash.ToString().substr(0,10).c_str());
                txPrev = mapTransactions[prevout.hash];
            }
            if (!fFound)
                txindex.vSpent.resize(txPrev.vout.size());
        }
        else
        {
            // Get prev tx from disk
            if (!txPrev.ReadFromDisk(txindex.pos))
                return error("FetchInputs() : %s ReadFromDisk prev tx %s failed", GetHash().ToString().substr(0,10).c_str(),  prevout.hash.ToString().substr(0,10).c_str());
        }
    }

    // Make sure all prevout.n's are valid:
    for (unsigned int i = 0; i < vin.size(); i++)
    {
        const COutPoint prevout = vin[i].prevout;
        assert(inputsRet.count(prevout.hash) != 0);
        const CTxIndex& txindex = inputsRet[prevout.hash].first;
        const CTransaction& txPrev = inputsRet[prevout.hash].second;
        if (prevout.n >= txPrev.vout.size() || prevout.n >= txindex.vSpent.size())
        {
            // Revisit this if/when transaction replacement is implemented and allows
            // adding inputs:
            fInvalid = true;
            return DoS(100, error("FetchInputs() : %s prevout.n out of range %d %d %d prev tx %s\n%s", GetHash().ToString().substr(0,10).c_str(), prevout.n, txPrev.vout.size(), txindex.vSpent.size(), prevout.hash.ToString().substr(0,10).c_str(), txPrev.ToString().c_str()));
        }
    }

    return true;
}

const CTxOut& CTransaction::GetOutputFor(const CTxIn& input, const MapPrevTx& inputs) const
{
    MapPrevTx::const_iterator mi = inputs.find(input.prevout.hash);
    if (mi == inputs.end())
        throw std::runtime_error("CTransaction::GetOutputFor() : prevout.hash not found");

    const CTransaction& txPrev = (mi->second).second;
    if (input.prevout.n >= txPrev.vout.size())
        throw std::runtime_error("CTransaction::GetOutputFor() : prevout.n out of range");

    return txPrev.vout[input.prevout.n];
}

int64 CTransaction::GetValueIn(const MapPrevTx& inputs) const
{
    if (IsCoinBase())
        return 0;

    int64 nResult = 0;
    for (unsigned int i = 0; i < vin.size(); i++)
    {
        nResult += GetOutputFor(vin[i], inputs).nValue;
    }
    return nResult;

}

int CTransaction::GetP2SHSigOpCount(const MapPrevTx& inputs) const
{
    if (IsCoinBase())
        return 0;

    int nSigOps = 0;
    for (unsigned int i = 0; i < vin.size(); i++)
    {
        const CTxOut& prevout = GetOutputFor(vin[i], inputs);
        if (prevout.scriptPubKey.IsPayToScriptHash())
            nSigOps += prevout.scriptPubKey.GetSigOpCount(vin[i].scriptSig);
    }
    return nSigOps;
}

bool CTransaction::ConnectInputs(MapPrevTx inputs,
                                 map<uint256, CTxIndex>& mapTestPool, const CDiskTxPos& posThisTx,
                                 const CBlockIndex* pindexBlock, bool fBlock, bool fMiner, bool fStrictPayToScriptHash)
{
    // Take over previous transactions' spent pointers
    // fBlock is true when this is called from AcceptBlock when a new best-block is added to the blockchain
    // fMiner is true when called from the internal bitcoin miner
    // ... both are false when called from CTransaction::AcceptToMemoryPool
    if (!IsCoinBase())
    {
        int64 nValueIn = 0;
        int64 nFees = 0;
        for (unsigned int i = 0; i < vin.size(); i++)
        {
            COutPoint prevout = vin[i].prevout;
            assert(inputs.count(prevout.hash) > 0);
            CTxIndex& txindex = inputs[prevout.hash].first;
            CTransaction& txPrev = inputs[prevout.hash].second;

            if (prevout.n >= txPrev.vout.size() || prevout.n >= txindex.vSpent.size())
                return DoS(100, error("ConnectInputs() : %s prevout.n out of range %d %d %d prev tx %s\n%s", GetHash().ToString().substr(0,10).c_str(), prevout.n, txPrev.vout.size(), txindex.vSpent.size(), prevout.hash.ToString().substr(0,10).c_str(), txPrev.ToString().c_str()));

            // If prev is coinbase, check that it's matured
            if (txPrev.IsCoinBase())
                for (const CBlockIndex* pindex = pindexBlock; pindex && pindexBlock->nHeight - pindex->nHeight < COINBASE_MATURITY; pindex = pindex->pprev)
                    if (pindex->nBlockPos == txindex.pos.nBlockPos && pindex->nFile == txindex.pos.nFile)
                        return error("ConnectInputs() : tried to spend coinbase at depth %d", pindexBlock->nHeight - pindex->nHeight);

            // Check for conflicts (double-spend)
            // This doesn't trigger the DoS code on purpose; if it did, it would make it easier
            // for an attacker to attempt to split the network.
            if (!txindex.vSpent[prevout.n].IsNull())
                return fMiner ? false : error("ConnectInputs() : %s prev tx already used at %s", GetHash().ToString().substr(0,10).c_str(), txindex.vSpent[prevout.n].ToString().c_str());

            // Check for negative or overflow input values
            nValueIn += txPrev.vout[prevout.n].nValue;
            if (!MoneyRange(txPrev.vout[prevout.n].nValue) || !MoneyRange(nValueIn))
                return DoS(100, error("ConnectInputs() : txin values out of range"));

            // Skip ECDSA signature verification when connecting blocks (fBlock=true)
            // before the last blockchain checkpoint. This is safe because block merkle hashes are
            // still computed and checked, and any change will be caught at the next checkpoint.
            if (!(fBlock && (nBestHeight < Checkpoints::GetTotalBlocksEstimate())))
            {
                // Verify signature
                if (!VerifySignature(txPrev, *this, i, fStrictPayToScriptHash, 0))
                {
                    // only during transition phase for P2SH: do not invoke anti-DoS code for
                    // potentially old clients relaying bad P2SH transactions
                    if (fStrictPayToScriptHash && VerifySignature(txPrev, *this, i, false, 0))
                        return error("ConnectInputs() : %s P2SH VerifySignature failed", GetHash().ToString().substr(0,10).c_str());

                    return DoS(100,error("ConnectInputs() : %s VerifySignature failed", GetHash().ToString().substr(0,10).c_str()));
                }
            }

            // Mark outpoints as spent
            txindex.vSpent[prevout.n] = posThisTx;

            // Write back
            if (fBlock || fMiner)
            {
                mapTestPool[prevout.hash] = txindex;
            }
        }

        if (nValueIn < GetValueOut())
            return DoS(100, error("ConnectInputs() : %s value in < value out", GetHash().ToString().substr(0,10).c_str()));

        // Tally transaction fees
        int64 nTxFee = nValueIn - GetValueOut();
        if (nTxFee < 0)
            return DoS(100, error("ConnectInputs() : %s nTxFee < 0", GetHash().ToString().substr(0,10).c_str()));
        nFees += nTxFee;
        if (!MoneyRange(nFees))
            return DoS(100, error("ConnectInputs() : nFees out of range"));
    }

    return true;
}


bool CTransaction::ClientConnectInputs()
{
    if (IsCoinBase())
        return false;

    // Take over previous transactions' spent pointers
    CRITICAL_BLOCK(cs_mapTransactions)
    {
        int64 nValueIn = 0;
        for (unsigned int i = 0; i < vin.size(); i++)
        {
            // Get prev tx from single transactions in memory
            COutPoint prevout = vin[i].prevout;
            if (!mapTransactions.count(prevout.hash))
                return false;
            CTransaction& txPrev = mapTransactions[prevout.hash];

            if (prevout.n >= txPrev.vout.size())
                return false;

            // Verify signature
            if (!VerifySignature(txPrev, *this, i, true, 0))
                return error("ConnectInputs() : VerifySignature failed");

            ///// this is redundant with the mapNextTx stuff, not sure which I want to get rid of
            ///// this has to go away now that posNext is gone
            // // Check for conflicts
            // if (!txPrev.vout[prevout.n].posNext.IsNull())
            //     return error("ConnectInputs() : prev tx already used");
            //
            // // Flag outpoints as used
            // txPrev.vout[prevout.n].posNext = posThisTx;

            nValueIn += txPrev.vout[prevout.n].nValue;

            if (!MoneyRange(txPrev.vout[prevout.n].nValue) || !MoneyRange(nValueIn))
                return error("ClientConnectInputs() : txin values out of range");
        }
        if (GetValueOut() > nValueIn)
            return false;
    }

    return true;
}




bool CBlock::DisconnectBlock(CTxDB& txdb, CBlockIndex* pindex)
{
    // Disconnect in reverse order
    for (int i = vtx.size()-1; i >= 0; i--)
        if (!vtx[i].DisconnectInputs(txdb))
            return false;

    // Update block index on disk without changing it in memory.
    // The memory index structure will be changed after the db commits.
    if (pindex->pprev)
    {
        CDiskBlockIndex blockindexPrev(pindex->pprev);
        blockindexPrev.hashNext = 0;
        if (!txdb.WriteBlockIndex(blockindexPrev))
            return error("DisconnectBlock() : WriteBlockIndex failed");
    }

    return true;
}

bool CBlock::ConnectBlock(CTxDB& txdb, CBlockIndex* pindex)
{
    // Check it again in case a previous version let a bad block in
    if (!CheckBlock())
        return false;

    // Do not allow blocks that contain transactions which 'overwrite' older transactions,
    // unless those are already completely spent.
    // If such overwrites are allowed, coinbases and transactions depending upon those
    // can be duplicated to remove the ability to spend the first instance -- even after
    // being sent to another address.
    // See BIP30 and http://r6.ca/blog/20120206T005236Z.html for more information.
    // This logic is not necessary for memory pool transactions, as AcceptToMemoryPool
    // already refuses previously-known transaction id's entirely.
    // This rule applies to all blocks whose timestamp is after March 15, 2012, 0:00 UTC.
    // On testnet it is enabled as of februari 20, 2012, 0:00 UTC.
    if (pindex->nTime > 1331769600 || (fTestNet && pindex->nTime > 1329696000))
    {
        BOOST_FOREACH(CTransaction& tx, vtx)
        {
            CTxIndex txindexOld;
            if (txdb.ReadTxIndex(tx.GetHash(), txindexOld))
            {
                BOOST_FOREACH(CDiskTxPos &pos, txindexOld.vSpent)
                    if (pos.IsNull())
                        return false;
            }
        }
    }

    // BIP16 didn't become active until Apr 1 2012 (Feb 15 on testnet)
    int64 nBIP16SwitchTime = fTestNet ? 1329264000 : 1333238400;
    bool fStrictPayToScriptHash = (pindex->nTime >= nBIP16SwitchTime);

    //// issue here: it doesn't know the version
    unsigned int nTxPos = pindex->nBlockPos + ::GetSerializeSize(CBlock(), SER_DISK) - 1 + GetSizeOfCompactSize(vtx.size());

    map<uint256, CTxIndex> mapQueuedChanges;
    int64 nFees = 0;
    int nSigOps = 0;
    BOOST_FOREACH(CTransaction& tx, vtx)
    {
        nSigOps += tx.GetLegacySigOpCount();
        if (nSigOps > MAX_BLOCK_SIGOPS)
            return DoS(100, error("ConnectBlock() : too many sigops"));

        CDiskTxPos posThisTx(pindex->nFile, pindex->nBlockPos, nTxPos);
        nTxPos += ::GetSerializeSize(tx, SER_DISK);

        MapPrevTx mapInputs;
        if (!tx.IsCoinBase())
        {
            bool fInvalid;
            if (!tx.FetchInputs(txdb, mapQueuedChanges, true, false, mapInputs, fInvalid))
                return false;

            if (fStrictPayToScriptHash)
            {
                // Add in sigops done by pay-to-script-hash inputs;
                // this is to prevent a "rogue miner" from creating
                // an incredibly-expensive-to-validate block.
                nSigOps += tx.GetP2SHSigOpCount(mapInputs);
                if (nSigOps > MAX_BLOCK_SIGOPS)
                    return DoS(100, error("ConnectBlock() : too many sigops"));
            }

            nFees += tx.GetValueIn(mapInputs)-tx.GetValueOut();

            if (!tx.ConnectInputs(mapInputs, mapQueuedChanges, posThisTx, pindex, true, false, fStrictPayToScriptHash))
                return false;
        }

        mapQueuedChanges[tx.GetHash()] = CTxIndex(posThisTx, tx.vout.size());
    }

    // Write queued txindex changes
    for (map<uint256, CTxIndex>::iterator mi = mapQueuedChanges.begin(); mi != mapQueuedChanges.end(); ++mi)
    {
        if (!txdb.UpdateTxIndex((*mi).first, (*mi).second))
            return error("ConnectBlock() : UpdateTxIndex failed");
    }

    if (vtx[0].GetValueOut() > GetBlockValue(pindex->nHeight, nFees))
        return false;

    // Update block index on disk without changing it in memory.
    // The memory index structure will be changed after the db commits.
    if (pindex->pprev)
    {
        CDiskBlockIndex blockindexPrev(pindex->pprev);
        blockindexPrev.hashNext = pindex->GetBlockHash();
        if (!txdb.WriteBlockIndex(blockindexPrev))
            return error("ConnectBlock() : WriteBlockIndex failed");
    }

    // Watch for transactions paying to me
    BOOST_FOREACH(CTransaction& tx, vtx)
        SyncWithWallets(tx, this, true);

    return true;
}

bool static Reorganize(CTxDB& txdb, CBlockIndex* pindexNew)
{
    printf("REORGANIZE\n");

    // Find the fork
    CBlockIndex* pfork = pindexBest;
    CBlockIndex* plonger = pindexNew;
    while (pfork != plonger)
    {
        while (plonger->nHeight > pfork->nHeight)
            if (!(plonger = plonger->pprev))
                return error("Reorganize() : plonger->pprev is null");
        if (pfork == plonger)
            break;
        if (!(pfork = pfork->pprev))
            return error("Reorganize() : pfork->pprev is null");
    }

    // List of what to disconnect
    vector<CBlockIndex*> vDisconnect;
    for (CBlockIndex* pindex = pindexBest; pindex != pfork; pindex = pindex->pprev)
        vDisconnect.push_back(pindex);

    // List of what to connect
    vector<CBlockIndex*> vConnect;
    for (CBlockIndex* pindex = pindexNew; pindex != pfork; pindex = pindex->pprev)
        vConnect.push_back(pindex);
    reverse(vConnect.begin(), vConnect.end());

    printf("REORGANIZE: Disconnect %i blocks; %s..%s\n", vDisconnect.size(), pfork->GetBlockHash().ToString().substr(0,20).c_str(), pindexBest->GetBlockHash().ToString().substr(0,20).c_str());
    printf("REORGANIZE: Connect %i blocks; %s..%s\n", vConnect.size(), pfork->GetBlockHash().ToString().substr(0,20).c_str(), pindexNew->GetBlockHash().ToString().substr(0,20).c_str());

    // Disconnect shorter branch
    vector<CTransaction> vResurrect;
    BOOST_FOREACH(CBlockIndex* pindex, vDisconnect)
    {
        CBlock block;
        if (!block.ReadFromDisk(pindex))
            return error("Reorganize() : ReadFromDisk for disconnect failed");
        if (!block.DisconnectBlock(txdb, pindex))
            return error("Reorganize() : DisconnectBlock %s failed", pindex->GetBlockHash().ToString().substr(0,20).c_str());

        // Queue memory transactions to resurrect
        BOOST_FOREACH(const CTransaction& tx, block.vtx)
            if (!tx.IsCoinBase())
                vResurrect.push_back(tx);
    }

    // Connect longer branch
    vector<CTransaction> vDelete;
    for (unsigned int i = 0; i < vConnect.size(); i++)
    {
        CBlockIndex* pindex = vConnect[i];
        CBlock block;
        if (!block.ReadFromDisk(pindex))
            return error("Reorganize() : ReadFromDisk for connect failed");
        if (!block.ConnectBlock(txdb, pindex))
        {
            // Invalid block
            txdb.TxnAbort();
            return error("Reorganize() : ConnectBlock %s failed", pindex->GetBlockHash().ToString().substr(0,20).c_str());
        }

        // Queue memory transactions to delete
        BOOST_FOREACH(const CTransaction& tx, block.vtx)
            vDelete.push_back(tx);
    }
    if (!txdb.WriteHashBestChain(pindexNew->GetBlockHash()))
        return error("Reorganize() : WriteHashBestChain failed");

    // Make sure it's successfully written to disk before changing memory structure
    if (!txdb.TxnCommit())
        return error("Reorganize() : TxnCommit failed");

    // Disconnect shorter branch
    BOOST_FOREACH(CBlockIndex* pindex, vDisconnect)
        if (pindex->pprev)
            pindex->pprev->pnext = NULL;

    // Connect longer branch
    BOOST_FOREACH(CBlockIndex* pindex, vConnect)
        if (pindex->pprev)
            pindex->pprev->pnext = pindex;

    // Resurrect memory transactions that were in the disconnected branch
    BOOST_FOREACH(CTransaction& tx, vResurrect)
        tx.AcceptToMemoryPool(txdb, false);

    // Delete redundant memory transactions that are in the connected branch
    BOOST_FOREACH(CTransaction& tx, vDelete)
        tx.RemoveFromMemoryPool();

    printf("REORGANIZE: done\n");

    return true;
}


static void
runCommand(std::string strCommand)
{
    int nErr = ::system(strCommand.c_str());
    if (nErr)
        printf("runCommand error: system(%s) returned %d\n", strCommand.c_str(), nErr);
}

// Called from inside SetBestChain: attaches a block to the new best chain being built
bool CBlock::SetBestChainInner(CTxDB& txdb, CBlockIndex *pindexNew)
{
    uint256 hash = GetHash();

    // Adding to current best branch
    if (!ConnectBlock(txdb, pindexNew) || !txdb.WriteHashBestChain(hash))
    {
        txdb.TxnAbort();
        InvalidChainFound(pindexNew);
        return false;
    }
    if (!txdb.TxnCommit())
        return error("SetBestChain() : TxnCommit failed");

    // Add to current best branch
    pindexNew->pprev->pnext = pindexNew;

    // Delete redundant memory transactions
    BOOST_FOREACH(CTransaction& tx, vtx)
        tx.RemoveFromMemoryPool();

    return true;
}

bool CBlock::SetBestChain(CTxDB& txdb, CBlockIndex* pindexNew)
{
    uint256 hash = GetHash();

    if (!txdb.TxnBegin())
        return error("SetBestChain() : TxnBegin failed");

    if (pindexGenesisBlock == NULL && hash == hashGenesisBlock)
    {
        txdb.WriteHashBestChain(hash);
        if (!txdb.TxnCommit())
            return error("SetBestChain() : TxnCommit failed");
        pindexGenesisBlock = pindexNew;
    }
    else if (hashPrevBlock == hashBestChain)
    {
        if (!SetBestChainInner(txdb, pindexNew))
            return error("SetBestChain() : SetBestChainInner failed");
    }
    else
    {
        // the first block in the new chain that will cause it to become the new best chain
        CBlockIndex *pindexIntermediate = pindexNew;

        // list of blocks that need to be connected afterwards
        std::vector<CBlockIndex*> vpindexSecondary;

        // Reorganize is costly in terms of db load, as it works in a single db transaction.
        // Try to limit how much needs to be done inside
        while (pindexIntermediate->pprev && pindexIntermediate->pprev->bnChainWork > pindexBest->bnChainWork)
        {
            vpindexSecondary.push_back(pindexIntermediate);
            pindexIntermediate = pindexIntermediate->pprev;
        }

        if (!vpindexSecondary.empty())
            printf("Postponing %i reconnects\n", vpindexSecondary.size());

        // Switch to new best branch
        if (!Reorganize(txdb, pindexIntermediate))
        {
            txdb.TxnAbort();
            InvalidChainFound(pindexNew);
            return error("SetBestChain() : Reorganize failed");
        }

        // Connect futher blocks
        BOOST_REVERSE_FOREACH(CBlockIndex *pindex, vpindexSecondary)
        {
            CBlock block;
            if (!block.ReadFromDisk(pindex))
            {
                printf("SetBestChain() : ReadFromDisk failed\n");
                break;
            }
            if (!txdb.TxnBegin()) {
                printf("SetBestChain() : TxnBegin 2 failed\n");
                break;
            }
            // errors now are not fatal, we still did a reorganisation to a new chain in a valid way
            if (!block.SetBestChainInner(txdb, pindex))
                break;
        }
    }

    // Update best block in wallet (so we can detect restored wallets)
    bool fIsInitialDownload = IsInitialBlockDownload();
    if (!fIsInitialDownload)
    {
        const CBlockLocator locator(pindexNew);
        ::SetBestChain(locator);
    }

    // New best block
    hashBestChain = hash;
    pindexBest = pindexNew;
    nBestHeight = pindexBest->nHeight;
    bnBestChainWork = pindexNew->bnChainWork;
    nTimeBestReceived = GetTime();
    nTransactionsUpdated++;
    printf("SetBestChain: new best=%s  height=%d  work=%s\n", hashBestChain.ToString().substr(0,20).c_str(), nBestHeight, bnBestChainWork.ToString().c_str());

    std::string strCmd = GetArg("-blocknotify", "");

    if (!fIsInitialDownload && !strCmd.empty())
    {
        boost::replace_all(strCmd, "%s", hashBestChain.GetHex());
        boost::thread t(runCommand, strCmd); // thread runs free
    }

    return true;
}


bool CBlock::AddToBlockIndex(unsigned int nFile, unsigned int nBlockPos)
{
    // Check for duplicate
    uint256 hash = GetHash();
    if (mapBlockIndex.count(hash))
        return error("AddToBlockIndex() : %s already exists", hash.ToString().substr(0,20).c_str());

    // Construct new block index object
    CBlockIndex* pindexNew = new CBlockIndex(nFile, nBlockPos, *this);
    if (!pindexNew)
        return error("AddToBlockIndex() : new CBlockIndex failed");
    map<uint256, CBlockIndex*>::iterator mi = mapBlockIndex.insert(make_pair(hash, pindexNew)).first;
    pindexNew->phashBlock = &((*mi).first);
    map<uint256, CBlockIndex*>::iterator miPrev = mapBlockIndex.find(hashPrevBlock);
    if (miPrev != mapBlockIndex.end())
    {
        pindexNew->pprev = (*miPrev).second;
        pindexNew->nHeight = pindexNew->pprev->nHeight + 1;
    }
    pindexNew->bnChainWork = (pindexNew->pprev ? pindexNew->pprev->bnChainWork : 0) + pindexNew->GetBlockWork();

    CTxDB txdb;
    if (!txdb.TxnBegin())
        return false;
    txdb.WriteBlockIndex(CDiskBlockIndex(pindexNew));
    if (!txdb.TxnCommit())
        return false;

    // New best
    if (pindexNew->bnChainWork > bnBestChainWork)
        if (!SetBestChain(txdb, pindexNew))
            return false;

    txdb.Close();

    if (pindexNew == pindexBest)
    {
        // Notify UI to display prev block's coinbase if it was ours
        static uint256 hashPrevBestCoinBase;
        UpdatedTransaction(hashPrevBestCoinBase);
        hashPrevBestCoinBase = vtx[0].GetHash();
    }

    MainFrameRepaint();
    return true;
}




bool CBlock::CheckBlock() const
{
    // These are checks that are independent of context
    // that can be verified before saving an orphan block.

    // Size limits
    if (vtx.empty() || vtx.size() > MAX_BLOCK_SIZE || ::GetSerializeSize(*this, SER_NETWORK) > MAX_BLOCK_SIZE)
        return DoS(100, error("CheckBlock() : size limits failed"));

    // Check proof of work matches claimed amount
    if (!CheckProofOfWork(GetHash(), nBits))
        return DoS(50, error("CheckBlock() : proof of work failed"));

    // Check timestamp
    if (GetBlockTime() > GetAdjustedTime() + 2 * 60 * 60)
        return error("CheckBlock() : block timestamp too far in the future");

    // First transaction must be coinbase, the rest must not be
    if (vtx.empty() || !vtx[0].IsCoinBase())
        return DoS(100, error("CheckBlock() : first tx is not coinbase"));
    for (unsigned int i = 1; i < vtx.size(); i++)
        if (vtx[i].IsCoinBase())
            return DoS(100, error("CheckBlock() : more than one coinbase"));

    // Check transactions
    BOOST_FOREACH(const CTransaction& tx, vtx)
        if (!tx.CheckTransaction())
            return DoS(tx.nDoS, error("CheckBlock() : CheckTransaction failed"));

    // Check for duplicate txids. This is caught by ConnectInputs(),
    // but catching it earlier avoids a potential DoS attack:
    set<uint256> uniqueTx;
    BOOST_FOREACH(const CTransaction& tx, vtx)
    {
        uniqueTx.insert(tx.GetHash());
    }
    if (uniqueTx.size() != vtx.size())
        return DoS(100, error("CheckBlock() : duplicate transaction"));

    int nSigOps = 0;
    BOOST_FOREACH(const CTransaction& tx, vtx)
    {
        nSigOps += tx.GetLegacySigOpCount();
    }
    if (nSigOps > MAX_BLOCK_SIGOPS)
        return DoS(100, error("CheckBlock() : out-of-bounds SigOpCount"));

    // Check merkleroot
    if (hashMerkleRoot != BuildMerkleTree())
        return DoS(100, error("CheckBlock() : hashMerkleRoot mismatch"));

    return true;
}

bool CBlock::AcceptBlock()
{
    // Check for duplicate
    uint256 hash = GetHash();
    if (mapBlockIndex.count(hash))
        return error("AcceptBlock() : block already in mapBlockIndex");

    // Get prev block index
    map<uint256, CBlockIndex*>::iterator mi = mapBlockIndex.find(hashPrevBlock);
    if (mi == mapBlockIndex.end())
        return DoS(10, error("AcceptBlock() : prev block not found"));
    CBlockIndex* pindexPrev = (*mi).second;
    int nHeight = pindexPrev->nHeight+1;

    // Check proof of work
    if (nBits != GetNextWorkRequired(pindexPrev, this))
        return DoS(100, error("AcceptBlock() : incorrect proof of work"));

    // Check timestamp against prev
    if (GetBlockTime() <= pindexPrev->GetMedianTimePast())
        return error("AcceptBlock() : block's timestamp is too early");

    // Check that all transactions are finalized
    BOOST_FOREACH(const CTransaction& tx, vtx)
        if (!tx.IsFinal(nHeight, GetBlockTime()))
            return DoS(10, error("AcceptBlock() : contains a non-final transaction"));

    // Check that the block chain matches the known block chain up to a checkpoint
    if (!Checkpoints::CheckBlock(nHeight, hash))
        return DoS(100, error("AcceptBlock() : rejected by checkpoint lockin at %d", nHeight));

    // Write block to history file
    if (!CheckDiskSpace(::GetSerializeSize(*this, SER_DISK)))
        return error("AcceptBlock() : out of disk space");
    unsigned int nFile = -1;
    unsigned int nBlockPos = 0;
    if (!WriteToDisk(nFile, nBlockPos))
        return error("AcceptBlock() : WriteToDisk failed");
    if (!AddToBlockIndex(nFile, nBlockPos))
        return error("AcceptBlock() : AddToBlockIndex failed");

    // Relay inventory, but don't relay old inventory during initial block download
    int nBlockEstimate = Checkpoints::GetTotalBlocksEstimate();
    if (hashBestChain == hash)
        CRITICAL_BLOCK(cs_vNodes)
            BOOST_FOREACH(CNode* pnode, vNodes)
                if (nBestHeight > (pnode->nStartingHeight != -1 ? pnode->nStartingHeight - 2000 : nBlockEstimate))
                    pnode->PushInventory(CInv(MSG_BLOCK, hash));

    return true;
}

bool ProcessBlock(CNode* pfrom, CBlock* pblock)
{
    // Check for duplicate
    uint256 hash = pblock->GetHash();
    if (mapBlockIndex.count(hash))
        return error("ProcessBlock() : already have block %d %s", mapBlockIndex[hash]->nHeight, hash.ToString().substr(0,20).c_str());
    if (mapOrphanBlocks.count(hash))
        return error("ProcessBlock() : already have block (orphan) %s", hash.ToString().substr(0,20).c_str());

    // Preliminary checks
    if (!pblock->CheckBlock())
        return error("ProcessBlock() : CheckBlock FAILED");

    CBlockIndex* pcheckpoint = Checkpoints::GetLastCheckpoint(mapBlockIndex);
    if (pcheckpoint && pblock->hashPrevBlock != hashBestChain)
    {
        // Extra checks to prevent "fill up memory by spamming with bogus blocks"
        int64 deltaTime = pblock->GetBlockTime() - pcheckpoint->nTime;
        if (deltaTime < 0)
        {
            if (pfrom)
                pfrom->Misbehaving(100);
            return error("ProcessBlock() : block with timestamp before last checkpoint");
        }
        CBigNum bnNewBlock;
        bnNewBlock.SetCompact(pblock->nBits);
        CBigNum bnRequired;
        bnRequired.SetCompact(ComputeMinWork(pcheckpoint->nBits, deltaTime));
        if (bnNewBlock > bnRequired)
        {
            if (pfrom)
                pfrom->Misbehaving(100);
            return error("ProcessBlock() : block with too little proof-of-work");
        }
    }


    // If don't already have its previous block, shunt it off to holding area until we get it
    if (!mapBlockIndex.count(pblock->hashPrevBlock))
    {
        printf("ProcessBlock: ORPHAN BLOCK, prev=%s\n", pblock->hashPrevBlock.ToString().substr(0,20).c_str());
        CBlock* pblock2 = new CBlock(*pblock);
        mapOrphanBlocks.insert(make_pair(hash, pblock2));
        mapOrphanBlocksByPrev.insert(make_pair(pblock2->hashPrevBlock, pblock2));

        // Ask this guy to fill in what we're missing
        if (pfrom)
            pfrom->PushGetBlocks(pindexBest, GetOrphanRoot(pblock2));
        return true;
    }

    // Store to disk
    if (!pblock->AcceptBlock())
        return error("ProcessBlock() : AcceptBlock FAILED");

    // Recursively process any orphan blocks that depended on this one
    vector<uint256> vWorkQueue;
    vWorkQueue.push_back(hash);
    for (unsigned int i = 0; i < vWorkQueue.size(); i++)
    {
        uint256 hashPrev = vWorkQueue[i];
        for (multimap<uint256, CBlock*>::iterator mi = mapOrphanBlocksByPrev.lower_bound(hashPrev);
             mi != mapOrphanBlocksByPrev.upper_bound(hashPrev);
             ++mi)
        {
            CBlock* pblockOrphan = (*mi).second;
            if (pblockOrphan->AcceptBlock())
                vWorkQueue.push_back(pblockOrphan->GetHash());
            mapOrphanBlocks.erase(pblockOrphan->GetHash());
            delete pblockOrphan;
        }
        mapOrphanBlocksByPrev.erase(hashPrev);
    }

    printf("ProcessBlock: ACCEPTED\n");
    return true;
}








bool CheckDiskSpace(uint64 nAdditionalBytes)
{
    uint64 nFreeBytesAvailable = filesystem::space(GetDataDir()).available;

    // Check for 15MB because database could create another 10MB log file at any time
    if (nFreeBytesAvailable < (uint64)15000000 + nAdditionalBytes)
    {
        fShutdown = true;
        string strMessage = _("Warning: Disk space is low");
        strMiscWarning = strMessage;
        printf("*** %s\n", strMessage.c_str());
        ThreadSafeMessageBox(strMessage, "Bitcoin", wxOK | wxICON_EXCLAMATION);
        CreateThread(Shutdown, NULL);
        return false;
    }
    return true;
}

FILE* OpenBlockFile(unsigned int nFile, unsigned int nBlockPos, const char* pszMode)
{
    if (nFile == -1)
        return NULL;
    FILE* file = fopen(strprintf("%s/blk%04d.dat", GetDataDir().c_str(), nFile).c_str(), pszMode);
    if (!file)
        return NULL;
    if (nBlockPos != 0 && !strchr(pszMode, 'a') && !strchr(pszMode, 'w'))
    {
        if (fseek(file, nBlockPos, SEEK_SET) != 0)
        {
            fclose(file);
            return NULL;
        }
    }
    return file;
}

static unsigned int nCurrentBlockFile = 1;

FILE* AppendBlockFile(unsigned int& nFileRet)
{
    nFileRet = 0;
    loop
    {
        FILE* file = OpenBlockFile(nCurrentBlockFile, 0, "ab");
        if (!file)
            return NULL;
        if (fseek(file, 0, SEEK_END) != 0)
            return NULL;
        // FAT32 filesize max 4GB, fseek and ftell max 2GB, so we must stay under 2GB
        if (ftell(file) < 0x7F000000 - MAX_SIZE)
        {
            nFileRet = nCurrentBlockFile;
            return file;
        }
        fclose(file);
        nCurrentBlockFile++;
    }
}

bool LoadBlockIndex(bool fAllowNew)
{
    if (fTestNet)
    {
        hashGenesisBlock = uint256("0x00000007199508e34a9ff81e6ec0c477a4cccff2a4767a8eee39c11db367b008");
        bnProofOfWorkLimit = CBigNum(~uint256(0) >> 28);
        pchMessageStart[0] = 0xfa;
        pchMessageStart[1] = 0xbf;
        pchMessageStart[2] = 0xb5;
        pchMessageStart[3] = 0xda;
    }

    //
    // Load block index
    //
    CTxDB txdb("cr");
    if (!txdb.LoadBlockIndex())
        return false;
    txdb.Close();

    //
    // Init with genesis block
    //
    if (mapBlockIndex.empty())
    {
        if (!fAllowNew)
            return false;

        // Genesis Block:
        // CBlock(hash=000000000019d6, ver=1, hashPrevBlock=00000000000000, hashMerkleRoot=4a5e1e, nTime=1231006505, nBits=1d00ffff, nNonce=2083236893, vtx=1)
        //   CTransaction(hash=4a5e1e, ver=1, vin.size=1, vout.size=1, nLockTime=0)
        //     CTxIn(COutPoint(000000, -1), coinbase 04ffff001d0104455468652054696d65732030332f4a616e2f32303039204368616e63656c6c6f72206f6e206272696e6b206f66207365636f6e64206261696c6f757420666f722062616e6b73)
        //     CTxOut(nValue=50.00000000, scriptPubKey=0x5F1DF16B2B704C8A578D0B)
        //   vMerkleTree: 4a5e1e

        // Genesis block
        const char* pszTimestamp = "The Times 03/Jan/2009 Chancellor on brink of second bailout for banks";
        CTransaction txNew;
        txNew.vin.resize(1);
        txNew.vout.resize(1);
        txNew.vin[0].scriptSig = CScript() << 486604799 << CBigNum(4) << vector<unsigned char>((const unsigned char*)pszTimestamp, (const unsigned char*)pszTimestamp + strlen(pszTimestamp));
        txNew.vout[0].nValue = 50 * COIN;
        txNew.vout[0].scriptPubKey = CScript() << ParseHex("04678afdb0fe5548271967f1a67130b7105cd6a828e03909a67962e0ea1f61deb649f6bc3f4cef38c4f35504e51ec112de5c384df7ba0b8d578a4c702b6bf11d5f") << OP_CHECKSIG;
        CBlock block;
        block.vtx.push_back(txNew);
        block.hashPrevBlock = 0;
        block.hashMerkleRoot = block.BuildMerkleTree();
        block.nVersion = 1;
        block.nTime    = 1231006505;
        block.nBits    = 0x1d00ffff;
        block.nNonce   = 2083236893;

        if (fTestNet)
        {
            block.nTime    = 1296688602;
            block.nBits    = 0x1d07fff8;
            block.nNonce   = 384568319;
        }

        //// debug print
        printf("%s\n", block.GetHash().ToString().c_str());
        printf("%s\n", hashGenesisBlock.ToString().c_str());
        printf("%s\n", block.hashMerkleRoot.ToString().c_str());
        assert(block.hashMerkleRoot == uint256("0x4a5e1e4baab89f3a32518a88c31bc87f618f76673e2cc77ab2127b7afdeda33b"));
        block.print();
        assert(block.GetHash() == hashGenesisBlock);

        // Start new block file
        unsigned int nFile;
        unsigned int nBlockPos;
        if (!block.WriteToDisk(nFile, nBlockPos))
            return error("LoadBlockIndex() : writing genesis block to disk failed");
        if (!block.AddToBlockIndex(nFile, nBlockPos))
            return error("LoadBlockIndex() : genesis block not accepted");
    }

    return true;
}



void PrintBlockTree()
{
    // precompute tree structure
    map<CBlockIndex*, vector<CBlockIndex*> > mapNext;
    for (map<uint256, CBlockIndex*>::iterator mi = mapBlockIndex.begin(); mi != mapBlockIndex.end(); ++mi)
    {
        CBlockIndex* pindex = (*mi).second;
        mapNext[pindex->pprev].push_back(pindex);
        // test
        //while (rand() % 3 == 0)
        //    mapNext[pindex->pprev].push_back(pindex);
    }

    vector<pair<int, CBlockIndex*> > vStack;
    vStack.push_back(make_pair(0, pindexGenesisBlock));

    int nPrevCol = 0;
    while (!vStack.empty())
    {
        int nCol = vStack.back().first;
        CBlockIndex* pindex = vStack.back().second;
        vStack.pop_back();

        // print split or gap
        if (nCol > nPrevCol)
        {
            for (int i = 0; i < nCol-1; i++)
                printf("| ");
            printf("|\\\n");
        }
        else if (nCol < nPrevCol)
        {
            for (int i = 0; i < nCol; i++)
                printf("| ");
            printf("|\n");
       }
        nPrevCol = nCol;

        // print columns
        for (int i = 0; i < nCol; i++)
            printf("| ");

        // print item
        CBlock block;
        block.ReadFromDisk(pindex);
        printf("%d (%u,%u) %s  %s  tx %d",
            pindex->nHeight,
            pindex->nFile,
            pindex->nBlockPos,
            block.GetHash().ToString().substr(0,20).c_str(),
            DateTimeStrFormat("%x %H:%M:%S", block.GetBlockTime()).c_str(),
            block.vtx.size());

        PrintWallets(block);

        // put the main timechain first
        vector<CBlockIndex*>& vNext = mapNext[pindex];
        for (unsigned int i = 0; i < vNext.size(); i++)
        {
            if (vNext[i]->pnext)
            {
                swap(vNext[0], vNext[i]);
                break;
            }
        }

        // iterate children
        for (unsigned int i = 0; i < vNext.size(); i++)
            vStack.push_back(make_pair(nCol+i, vNext[i]));
    }
}










//////////////////////////////////////////////////////////////////////////////
//
// CAlert
//

map<uint256, CAlert> mapAlerts;
CCriticalSection cs_mapAlerts;

string GetWarnings(string strFor)
{
    int nPriority = 0;
    string strStatusBar;
    string strRPC;
    if (GetBoolArg("-testsafemode"))
        strRPC = "test";

    // Misc warnings like out of disk space and clock is wrong
    if (strMiscWarning != "")
    {
        nPriority = 1000;
        strStatusBar = strMiscWarning;
    }

    // Longer invalid proof-of-work chain
    if (pindexBest && bnBestInvalidWork > bnBestChainWork + pindexBest->GetBlockWork() * 6)
    {
        nPriority = 2000;
        strStatusBar = strRPC = "WARNING: Displayed transactions may not be correct!  You may need to upgrade, or other nodes may need to upgrade.";
    }

    // Alerts
    CRITICAL_BLOCK(cs_mapAlerts)
    {
        BOOST_FOREACH(PAIRTYPE(const uint256, CAlert)& item, mapAlerts)
        {
            const CAlert& alert = item.second;
            if (alert.AppliesToMe() && alert.nPriority > nPriority)
            {
                nPriority = alert.nPriority;
                strStatusBar = alert.strStatusBar;
            }
        }
    }

    if (strFor == "statusbar")
        return strStatusBar;
    else if (strFor == "rpc")
        return strRPC;
    assert(!"GetWarnings() : invalid parameter");
    return "error";
}

bool CAlert::ProcessAlert()
{
    if (!CheckSignature())
        return false;
    if (!IsInEffect())
        return false;

    CRITICAL_BLOCK(cs_mapAlerts)
    {
        // Cancel previous alerts
        for (map<uint256, CAlert>::iterator mi = mapAlerts.begin(); mi != mapAlerts.end();)
        {
            const CAlert& alert = (*mi).second;
            if (Cancels(alert))
            {
                printf("cancelling alert %d\n", alert.nID);
                mapAlerts.erase(mi++);
            }
            else if (!alert.IsInEffect())
            {
                printf("expiring alert %d\n", alert.nID);
                mapAlerts.erase(mi++);
            }
            else
                mi++;
        }

        // Check if this alert has been cancelled
        BOOST_FOREACH(PAIRTYPE(const uint256, CAlert)& item, mapAlerts)
        {
            const CAlert& alert = item.second;
            if (alert.Cancels(*this))
            {
                printf("alert already cancelled by %d\n", alert.nID);
                return false;
            }
        }

        // Add to mapAlerts
        mapAlerts.insert(make_pair(GetHash(), *this));
    }

    printf("accepted alert %d, AppliesToMe()=%d\n", nID, AppliesToMe());
    MainFrameRepaint();
    return true;
}








//////////////////////////////////////////////////////////////////////////////
//
// Messages
//


bool static AlreadyHave(CTxDB& txdb, const CInv& inv)
{
    switch (inv.type)
    {
    case MSG_TX:
        {
        bool txInMap = false;
        CRITICAL_BLOCK(cs_mapTransactions)
        {
            txInMap = (mapTransactions.count(inv.hash) != 0);
        }
        return txInMap ||
               mapOrphanTransactions.count(inv.hash) ||
               txdb.ContainsTx(inv.hash);
        }

    case MSG_BLOCK: return mapBlockIndex.count(inv.hash) || mapOrphanBlocks.count(inv.hash);
    }
    // Don't know what it is, just say we already got one
    return true;
}




// The message start string is designed to be unlikely to occur in normal data.
// The characters are rarely used upper ascii, not valid as UTF-8, and produce
// a large 4-byte int at any alignment.
unsigned char pchMessageStart[4] = { 0xf9, 0xbe, 0xb4, 0xd9 };


bool static ProcessMessage(CNode* pfrom, string strCommand, CDataStream& vRecv)
{
    static map<CService, vector<unsigned char> > mapReuseKey;
    RandAddSeedPerfmon();
    if (fDebug) {
        printf("%s ", DateTimeStrFormat("%x %H:%M:%S", GetTime()).c_str());
        printf("received: %s (%d bytes)\n", strCommand.c_str(), vRecv.size());
    }
    if (mapArgs.count("-dropmessagestest") && GetRand(atoi(mapArgs["-dropmessagestest"])) == 0)
    {
        printf("dropmessagestest DROPPING RECV MESSAGE\n");
        return true;
    }





    if (strCommand == "version")
    {
        // Each connection can only send one version message
        if (pfrom->nVersion != 0)
        {
            pfrom->Misbehaving(1);
            return false;
        }

        int64 nTime;
        CAddress addrMe;
        CAddress addrFrom;
        uint64 nNonce = 1;
        vRecv >> pfrom->nVersion >> pfrom->nServices >> nTime >> addrMe;
        if (pfrom->nVersion < 209)
        {
            // Since February 20, 2012, the protocol is initiated at version 209,
            // and earlier versions are no longer supported
            printf("partner %s using obsolete version %i; disconnecting\n", pfrom->addr.ToString().c_str(), pfrom->nVersion);
            pfrom->fDisconnect = true;
            return false;
        }

        if (pfrom->nVersion == 10300)
            pfrom->nVersion = 300;
        if (!vRecv.empty())
            vRecv >> addrFrom >> nNonce;
        if (!vRecv.empty())
            vRecv >> pfrom->strSubVer;
        if (!vRecv.empty())
            vRecv >> pfrom->nStartingHeight;

        // Disconnect if we connected to ourself
        if (nNonce == nLocalHostNonce && nNonce > 1)
        {
            printf("connected to self at %s, disconnecting\n", pfrom->addr.ToString().c_str());
            pfrom->fDisconnect = true;
            return true;
        }

        // Be shy and don't send version until we hear
        if (pfrom->fInbound)
            pfrom->PushVersion();

        pfrom->fClient = !(pfrom->nServices & NODE_NETWORK);

        AddTimeData(pfrom->addr, nTime);

        // Change version
        pfrom->PushMessage("verack");
        pfrom->vSend.SetVersion(min(pfrom->nVersion, PROTOCOL_VERSION));

        if (!pfrom->fInbound)
        {
            // Advertise our address
            if (!fNoListen && !fUseProxy && addrLocalHost.IsRoutable() &&
                !IsInitialBlockDownload())
            {
                CAddress addr(addrLocalHost);
                addr.nTime = GetAdjustedTime();
                pfrom->PushAddress(addr);
            }

            // Get recent addresses
            if (pfrom->nVersion >= 31402 || addrman.size() < 1000)
            {
                pfrom->PushMessage("getaddr");
                pfrom->fGetAddr = true;
            }
            addrman.Good(pfrom->addr);
        } else {
            if (((CNetAddr)pfrom->addr) == (CNetAddr)addrFrom)
            {
                addrman.Add(addrFrom, addrFrom);
                addrman.Good(addrFrom);
            }
        }

        // Ask the first connected node for block updates
        static int nAskedForBlocks = 0;
        if (!pfrom->fClient &&
            (pfrom->nVersion < 32000 || pfrom->nVersion >= 32400) &&
             (nAskedForBlocks < 1 || vNodes.size() <= 1))
        {
            nAskedForBlocks++;
            pfrom->PushGetBlocks(pindexBest, uint256(0));
        }

        // Relay alerts
        CRITICAL_BLOCK(cs_mapAlerts)
            BOOST_FOREACH(PAIRTYPE(const uint256, CAlert)& item, mapAlerts)
                item.second.RelayTo(pfrom);

        pfrom->fSuccessfullyConnected = true;

        printf("version message: version %d, blocks=%d\n", pfrom->nVersion, pfrom->nStartingHeight);

        cPeerBlockCounts.input(pfrom->nStartingHeight);
    }


    else if (pfrom->nVersion == 0)
    {
        // Must have a version message before anything else
        pfrom->Misbehaving(1);
        return false;
    }


    else if (strCommand == "verack")
    {
        pfrom->vRecv.SetVersion(min(pfrom->nVersion, PROTOCOL_VERSION));
    }


    else if (strCommand == "addr")
    {
        vector<CAddress> vAddr;
        vRecv >> vAddr;

        // Don't want addr from older versions unless seeding
        if (pfrom->nVersion < 31402 && addrman.size() > 1000)
            return true;
        if (vAddr.size() > 1000)
        {
            pfrom->Misbehaving(20);
            return error("message addr size() = %d", vAddr.size());
        }

        // Store the new addresses
        int64 nNow = GetAdjustedTime();
        int64 nSince = nNow - 10 * 60;
        BOOST_FOREACH(CAddress& addr, vAddr)
        {
            if (fShutdown)
                return true;
            // ignore IPv6 for now, since it isn't implemented anyway
            if (!addr.IsIPv4())
                continue;
            if (addr.nTime <= 100000000 || addr.nTime > nNow + 10 * 60)
                addr.nTime = nNow - 5 * 24 * 60 * 60;
            pfrom->AddAddressKnown(addr);
            if (addr.nTime > nSince && !pfrom->fGetAddr && vAddr.size() <= 10 && addr.IsRoutable())
            {
                // Relay to a limited number of other nodes
                CRITICAL_BLOCK(cs_vNodes)
                {
                    // Use deterministic randomness to send to the same nodes for 24 hours
                    // at a time so the setAddrKnowns of the chosen nodes prevent repeats
                    static uint256 hashSalt;
                    if (hashSalt == 0)
                        RAND_bytes((unsigned char*)&hashSalt, sizeof(hashSalt));
                    int64 hashAddr = addr.GetHash();
                    uint256 hashRand = hashSalt ^ (hashAddr<<32) ^ ((GetTime()+hashAddr)/(24*60*60));
                    hashRand = Hash(BEGIN(hashRand), END(hashRand));
                    multimap<uint256, CNode*> mapMix;
                    BOOST_FOREACH(CNode* pnode, vNodes)
                    {
                        if (pnode->nVersion < 31402)
                            continue;
                        unsigned int nPointer;
                        memcpy(&nPointer, &pnode, sizeof(nPointer));
                        uint256 hashKey = hashRand ^ nPointer;
                        hashKey = Hash(BEGIN(hashKey), END(hashKey));
                        mapMix.insert(make_pair(hashKey, pnode));
                    }
                    int nRelayNodes = 2;
                    for (multimap<uint256, CNode*>::iterator mi = mapMix.begin(); mi != mapMix.end() && nRelayNodes-- > 0; ++mi)
                        ((*mi).second)->PushAddress(addr);
                }
            }
        }
        addrman.Add(vAddr, pfrom->addr, 2 * 60 * 60);
        if (vAddr.size() < 1000)
            pfrom->fGetAddr = false;
    }


    else if (strCommand == "inv")
    {
        vector<CInv> vInv;
        vRecv >> vInv;
        if (vInv.size() > 50000)
        {
            pfrom->Misbehaving(20);
            return error("message inv size() = %d", vInv.size());
        }

        // find last block in inv vector
        unsigned int nLastBlock = (unsigned int)(-1);
        for (unsigned int nInv = 0; nInv < vInv.size(); nInv++) {
            if (vInv[vInv.size() - 1 - nInv].type == MSG_BLOCK) {
                nLastBlock = vInv.size() - 1 - nInv;
                break;
            }
        }
        CTxDB txdb("r");
        for (unsigned int nInv = 0; nInv < vInv.size(); nInv++)
        {
            const CInv &inv = vInv[nInv];

            if (fShutdown)
                return true;
            pfrom->AddInventoryKnown(inv);

            bool fAlreadyHave = AlreadyHave(txdb, inv);
            if (fDebug)
                printf("  got inventory: %s  %s\n", inv.ToString().c_str(), fAlreadyHave ? "have" : "new");

            if (!fAlreadyHave)
                pfrom->AskFor(inv);
            else if (inv.type == MSG_BLOCK && mapOrphanBlocks.count(inv.hash)) {
                pfrom->PushGetBlocks(pindexBest, GetOrphanRoot(mapOrphanBlocks[inv.hash]));
            } else if (nInv == nLastBlock) {
                // In case we are on a very long side-chain, it is possible that we already have
                // the last block in an inv bundle sent in response to getblocks. Try to detect
                // this situation and push another getblocks to continue.
                std::vector<CInv> vGetData(1,inv);
                pfrom->PushGetBlocks(mapBlockIndex[inv.hash], uint256(0));
                if (fDebug)
                    printf("force request: %s\n", inv.ToString().c_str());
            }

            // Track requests for our stuff
            Inventory(inv.hash);
        }
    }


    else if (strCommand == "getdata")
    {
        vector<CInv> vInv;
        vRecv >> vInv;
        if (vInv.size() > 50000)
        {
            pfrom->Misbehaving(20);
            return error("message getdata size() = %d", vInv.size());
        }

        BOOST_FOREACH(const CInv& inv, vInv)
        {
            if (fShutdown)
                return true;
            printf("received getdata for: %s\n", inv.ToString().c_str());

            if (inv.type == MSG_BLOCK)
            {
                // Send block from disk
                map<uint256, CBlockIndex*>::iterator mi = mapBlockIndex.find(inv.hash);
                if (mi != mapBlockIndex.end())
                {
                    CBlock block;
                    block.ReadFromDisk((*mi).second);
                    pfrom->PushMessage("block", block);

                    // Trigger them to send a getblocks request for the next batch of inventory
                    if (inv.hash == pfrom->hashContinue)
                    {
                        // Bypass PushInventory, this must send even if redundant,
                        // and we want it right after the last block so they don't
                        // wait for other stuff first.
                        vector<CInv> vInv;
                        vInv.push_back(CInv(MSG_BLOCK, hashBestChain));
                        pfrom->PushMessage("inv", vInv);
                        pfrom->hashContinue = 0;
                    }
                }
            }
            else if (inv.IsKnownType())
            {
                // Send stream from relay memory
                CRITICAL_BLOCK(cs_mapRelay)
                {
                    map<CInv, CDataStream>::iterator mi = mapRelay.find(inv);
                    if (mi != mapRelay.end())
                        pfrom->PushMessage(inv.GetCommand(), (*mi).second);
                }
            }

            // Track requests for our stuff
            Inventory(inv.hash);
        }
    }


    else if (strCommand == "getblocks")
    {
        CBlockLocator locator;
        uint256 hashStop;
        vRecv >> locator >> hashStop;

        // Find the last block the caller has in the main chain
        CBlockIndex* pindex = locator.GetBlockIndex();

        // Send the rest of the chain
        if (pindex)
            pindex = pindex->pnext;
        int nLimit = 500 + locator.GetDistanceBack();
        unsigned int nBytes = 0;
        printf("getblocks %d to %s limit %d\n", (pindex ? pindex->nHeight : -1), hashStop.ToString().substr(0,20).c_str(), nLimit);
        for (; pindex; pindex = pindex->pnext)
        {
            if (pindex->GetBlockHash() == hashStop)
            {
                printf("  getblocks stopping at %d %s (%u bytes)\n", pindex->nHeight, pindex->GetBlockHash().ToString().substr(0,20).c_str(), nBytes);
                break;
            }
            pfrom->PushInventory(CInv(MSG_BLOCK, pindex->GetBlockHash()));
            CBlock block;
            block.ReadFromDisk(pindex, true);
            nBytes += block.GetSerializeSize(SER_NETWORK);
            if (--nLimit <= 0 || nBytes >= SendBufferSize()/2)
            {
                // When this block is requested, we'll send an inv that'll make them
                // getblocks the next batch of inventory.
                printf("  getblocks stopping at limit %d %s (%u bytes)\n", pindex->nHeight, pindex->GetBlockHash().ToString().substr(0,20).c_str(), nBytes);
                pfrom->hashContinue = pindex->GetBlockHash();
                break;
            }
        }
    }


    else if (strCommand == "getheaders")
    {
        CBlockLocator locator;
        uint256 hashStop;
        vRecv >> locator >> hashStop;

        CBlockIndex* pindex = NULL;
        if (locator.IsNull())
        {
            // If locator is null, return the hashStop block
            map<uint256, CBlockIndex*>::iterator mi = mapBlockIndex.find(hashStop);
            if (mi == mapBlockIndex.end())
                return true;
            pindex = (*mi).second;
        }
        else
        {
            // Find the last block the caller has in the main chain
            pindex = locator.GetBlockIndex();
            if (pindex)
                pindex = pindex->pnext;
        }

        vector<CBlock> vHeaders;
        int nLimit = 2000 + locator.GetDistanceBack();
        printf("getheaders %d to %s limit %d\n", (pindex ? pindex->nHeight : -1), hashStop.ToString().substr(0,20).c_str(), nLimit);
        for (; pindex; pindex = pindex->pnext)
        {
            vHeaders.push_back(pindex->GetBlockHeader());
            if (--nLimit <= 0 || pindex->GetBlockHash() == hashStop)
                break;
        }
        pfrom->PushMessage("headers", vHeaders);
    }


    else if (strCommand == "tx")
    {
        vector<uint256> vWorkQueue;
        CDataStream vMsg(vRecv);
        CTransaction tx;
        vRecv >> tx;

        CInv inv(MSG_TX, tx.GetHash());
        pfrom->AddInventoryKnown(inv);

        bool fMissingInputs = false;
        if (tx.AcceptToMemoryPool(true, &fMissingInputs))
        {
            SyncWithWallets(tx, NULL, true);
            RelayMessage(inv, vMsg);
            mapAlreadyAskedFor.erase(inv);
            vWorkQueue.push_back(inv.hash);

            // Recursively process any orphan transactions that depended on this one
            for (unsigned int i = 0; i < vWorkQueue.size(); i++)
            {
                uint256 hashPrev = vWorkQueue[i];
                for (multimap<uint256, CDataStream*>::iterator mi = mapOrphanTransactionsByPrev.lower_bound(hashPrev);
                     mi != mapOrphanTransactionsByPrev.upper_bound(hashPrev);
                     ++mi)
                {
                    const CDataStream& vMsg = *((*mi).second);
                    CTransaction tx;
                    CDataStream(vMsg) >> tx;
                    CInv inv(MSG_TX, tx.GetHash());

                    if (tx.AcceptToMemoryPool(true))
                    {
                        printf("   accepted orphan tx %s\n", inv.hash.ToString().substr(0,10).c_str());
                        SyncWithWallets(tx, NULL, true);
                        RelayMessage(inv, vMsg);
                        mapAlreadyAskedFor.erase(inv);
                        vWorkQueue.push_back(inv.hash);
                    }
                }
            }

            BOOST_FOREACH(uint256 hash, vWorkQueue)
                EraseOrphanTx(hash);
        }
        else if (fMissingInputs)
        {
            printf("storing orphan tx %s\n", inv.hash.ToString().substr(0,10).c_str());
            AddOrphanTx(vMsg);

            // DoS prevention: do not allow mapOrphanTransactions to grow unbounded
            int nEvicted = LimitOrphanTxSize(MAX_ORPHAN_TRANSACTIONS);
            if (nEvicted > 0)
                printf("mapOrphan overflow, removed %d tx\n", nEvicted);
        }
        if (tx.nDoS) pfrom->Misbehaving(tx.nDoS);
    }


    else if (strCommand == "block")
    {
        CBlock block;
        vRecv >> block;

        printf("received block %s\n", block.GetHash().ToString().substr(0,20).c_str());
        // block.print();

        CInv inv(MSG_BLOCK, block.GetHash());
        pfrom->AddInventoryKnown(inv);

        if (ProcessBlock(pfrom, &block))
            mapAlreadyAskedFor.erase(inv);
        if (block.nDoS) pfrom->Misbehaving(block.nDoS);
    }


    else if (strCommand == "getaddr")
    {
        pfrom->vAddrToSend.clear();
        vector<CAddress> vAddr = addrman.GetAddr();
        BOOST_FOREACH(const CAddress &addr, vAddr)
            pfrom->PushAddress(addr);
    }


    else if (strCommand == "checkorder")
    {
        uint256 hashReply;
        vRecv >> hashReply;

        if (!GetBoolArg("-allowreceivebyip"))
        {
            pfrom->PushMessage("reply", hashReply, (int)2, string(""));
            return true;
        }

        CWalletTx order;
        vRecv >> order;

        /// we have a chance to check the order here

        // Keep giving the same key to the same ip until they use it
        if (!mapReuseKey.count(pfrom->addr))
            pwalletMain->GetKeyFromPool(mapReuseKey[pfrom->addr], true);

        // Send back approval of order and pubkey to use
        CScript scriptPubKey;
        scriptPubKey << mapReuseKey[pfrom->addr] << OP_CHECKSIG;
        pfrom->PushMessage("reply", hashReply, (int)0, scriptPubKey);
    }


    else if (strCommand == "reply")
    {
        uint256 hashReply;
        vRecv >> hashReply;

        CRequestTracker tracker;
        CRITICAL_BLOCK(pfrom->cs_mapRequests)
        {
            map<uint256, CRequestTracker>::iterator mi = pfrom->mapRequests.find(hashReply);
            if (mi != pfrom->mapRequests.end())
            {
                tracker = (*mi).second;
                pfrom->mapRequests.erase(mi);
            }
        }
        if (!tracker.IsNull())
            tracker.fn(tracker.param1, vRecv);
    }


    else if (strCommand == "ping")
    {
    }


    else if (strCommand == "alert")
    {
        CAlert alert;
        vRecv >> alert;

        if (alert.ProcessAlert())
        {
            // Relay
            pfrom->setKnown.insert(alert.GetHash());
            CRITICAL_BLOCK(cs_vNodes)
                BOOST_FOREACH(CNode* pnode, vNodes)
                    alert.RelayTo(pnode);
        }
    }


    else
    {
        // Ignore unknown commands for extensibility
    }


    // Update the last seen time for this node's address
    if (pfrom->fNetworkNode)
        if (strCommand == "version" || strCommand == "addr" || strCommand == "inv" || strCommand == "getdata" || strCommand == "ping")
            AddressCurrentlyConnected(pfrom->addr);


    return true;
}

bool ProcessMessages(CNode* pfrom)
{
    CDataStream& vRecv = pfrom->vRecv;
    if (vRecv.empty())
        return true;
    //if (fDebug)
    //    printf("ProcessMessages(%u bytes)\n", vRecv.size());

    //
    // Message format
    //  (4) message start
    //  (12) command
    //  (4) size
    //  (4) checksum
    //  (x) data
    //

    loop
    {
        // Scan for message start
        CDataStream::iterator pstart = search(vRecv.begin(), vRecv.end(), BEGIN(pchMessageStart), END(pchMessageStart));
        int nHeaderSize = vRecv.GetSerializeSize(CMessageHeader());
        if (vRecv.end() - pstart < nHeaderSize)
        {
            if (vRecv.size() > nHeaderSize)
            {
                printf("\n\nPROCESSMESSAGE MESSAGESTART NOT FOUND\n\n");
                vRecv.erase(vRecv.begin(), vRecv.end() - nHeaderSize);
            }
            break;
        }
        if (pstart - vRecv.begin() > 0)
            printf("\n\nPROCESSMESSAGE SKIPPED %d BYTES\n\n", pstart - vRecv.begin());
        vRecv.erase(vRecv.begin(), pstart);

        // Read header
        vector<char> vHeaderSave(vRecv.begin(), vRecv.begin() + nHeaderSize);
        CMessageHeader hdr;
        vRecv >> hdr;
        if (!hdr.IsValid())
        {
            printf("\n\nPROCESSMESSAGE: ERRORS IN HEADER %s\n\n\n", hdr.GetCommand().c_str());
            continue;
        }
        string strCommand = hdr.GetCommand();

        // Message size
        unsigned int nMessageSize = hdr.nMessageSize;
        if (nMessageSize > MAX_SIZE)
        {
            printf("ProcessMessages(%s, %u bytes) : nMessageSize > MAX_SIZE\n", strCommand.c_str(), nMessageSize);
            continue;
        }
        if (nMessageSize > vRecv.size())
        {
            // Rewind and wait for rest of message
            vRecv.insert(vRecv.begin(), vHeaderSave.begin(), vHeaderSave.end());
            break;
        }

        // Checksum
        uint256 hash = Hash(vRecv.begin(), vRecv.begin() + nMessageSize);
        unsigned int nChecksum = 0;
        memcpy(&nChecksum, &hash, sizeof(nChecksum));
        if (nChecksum != hdr.nChecksum)
        {
<<<<<<< HEAD
            printf("ProcessMessage(%s, %u bytes) : CHECKSUM ERROR nChecksum=%08x hdr.nChecksum=%08x\n",
               strCommand.c_str(), nMessageSize, nChecksum, hdr.nChecksum);
            continue;
=======
            uint256 hash = Hash(vRecv.begin(), vRecv.begin() + nMessageSize);
            unsigned int nChecksum = 0;
            memcpy(&nChecksum, &hash, sizeof(nChecksum));
            if (nChecksum != hdr.nChecksum)
            {
                printf("ProcessMessages(%s, %u bytes) : CHECKSUM ERROR nChecksum=%08x hdr.nChecksum=%08x\n",
                       strCommand.c_str(), nMessageSize, nChecksum, hdr.nChecksum);
                continue;
            }
>>>>>>> 3b36da6d
        }

        // Copy message to its own buffer
        CDataStream vMsg(vRecv.begin(), vRecv.begin() + nMessageSize, vRecv.nType, vRecv.nVersion);
        vRecv.ignore(nMessageSize);

        // Process message
        bool fRet = false;
        try
        {
            CRITICAL_BLOCK(cs_main)
                fRet = ProcessMessage(pfrom, strCommand, vMsg);
            if (fShutdown)
                return true;
        }
        catch (std::ios_base::failure& e)
        {
            if (strstr(e.what(), "end of data"))
            {
                // Allow exceptions from underlength message on vRecv
                printf("ProcessMessages(%s, %u bytes) : Exception '%s' caught, normally caused by a message being shorter than its stated length\n", strCommand.c_str(), nMessageSize, e.what());
            }
            else if (strstr(e.what(), "size too large"))
            {
                // Allow exceptions from overlong size
                printf("ProcessMessages(%s, %u bytes) : Exception '%s' caught\n", strCommand.c_str(), nMessageSize, e.what());
            }
            else
            {
                PrintExceptionContinue(&e, "ProcessMessages()");
            }
        }
        catch (std::exception& e) {
            PrintExceptionContinue(&e, "ProcessMessages()");
        } catch (...) {
            PrintExceptionContinue(NULL, "ProcessMessages()");
        }

        if (!fRet)
            printf("ProcessMessage(%s, %u bytes) FAILED\n", strCommand.c_str(), nMessageSize);
    }

    vRecv.Compact();
    return true;
}


bool SendMessages(CNode* pto, bool fSendTrickle)
{
    TRY_CRITICAL_BLOCK(cs_main)
    {
        // Don't send anything until we get their version message
        if (pto->nVersion == 0)
            return true;

        // Keep-alive ping
        if (pto->nLastSend && GetTime() - pto->nLastSend > 30 * 60 && pto->vSend.empty())
            pto->PushMessage("ping");

        // Resend wallet transactions that haven't gotten in a block yet
        ResendWalletTransactions();

        // Address refresh broadcast
        static int64 nLastRebroadcast;
        if (!IsInitialBlockDownload() && (GetTime() - nLastRebroadcast > 24 * 60 * 60))
        {
            CRITICAL_BLOCK(cs_vNodes)
            {
                BOOST_FOREACH(CNode* pnode, vNodes)
                {
                    // Periodically clear setAddrKnown to allow refresh broadcasts
                    if (nLastRebroadcast)
                        pnode->setAddrKnown.clear();

                    // Rebroadcast our address
                    if (!fNoListen && !fUseProxy && addrLocalHost.IsRoutable())
                    {
                        CAddress addr(addrLocalHost);
                        addr.nTime = GetAdjustedTime();
                        pnode->PushAddress(addr);
                    }
                }
            }
            nLastRebroadcast = GetTime();
        }

        //
        // Message: addr
        //
        if (fSendTrickle)
        {
            vector<CAddress> vAddr;
            vAddr.reserve(pto->vAddrToSend.size());
            BOOST_FOREACH(const CAddress& addr, pto->vAddrToSend)
            {
                // returns true if wasn't already contained in the set
                if (pto->setAddrKnown.insert(addr).second)
                {
                    vAddr.push_back(addr);
                    // receiver rejects addr messages larger than 1000
                    if (vAddr.size() >= 1000)
                    {
                        pto->PushMessage("addr", vAddr);
                        vAddr.clear();
                    }
                }
            }
            pto->vAddrToSend.clear();
            if (!vAddr.empty())
                pto->PushMessage("addr", vAddr);
        }


        //
        // Message: inventory
        //
        vector<CInv> vInv;
        vector<CInv> vInvWait;
        CRITICAL_BLOCK(pto->cs_inventory)
        {
            vInv.reserve(pto->vInventoryToSend.size());
            vInvWait.reserve(pto->vInventoryToSend.size());
            BOOST_FOREACH(const CInv& inv, pto->vInventoryToSend)
            {
                if (pto->setInventoryKnown.count(inv))
                    continue;

                // trickle out tx inv to protect privacy
                if (inv.type == MSG_TX && !fSendTrickle)
                {
                    // 1/4 of tx invs blast to all immediately
                    static uint256 hashSalt;
                    if (hashSalt == 0)
                        RAND_bytes((unsigned char*)&hashSalt, sizeof(hashSalt));
                    uint256 hashRand = inv.hash ^ hashSalt;
                    hashRand = Hash(BEGIN(hashRand), END(hashRand));
                    bool fTrickleWait = ((hashRand & 3) != 0);

                    // always trickle our own transactions
                    if (!fTrickleWait)
                    {
                        CWalletTx wtx;
                        if (GetTransaction(inv.hash, wtx))
                            if (wtx.fFromMe)
                                fTrickleWait = true;
                    }

                    if (fTrickleWait)
                    {
                        vInvWait.push_back(inv);
                        continue;
                    }
                }

                // returns true if wasn't already contained in the set
                if (pto->setInventoryKnown.insert(inv).second)
                {
                    vInv.push_back(inv);
                    if (vInv.size() >= 1000)
                    {
                        pto->PushMessage("inv", vInv);
                        vInv.clear();
                    }
                }
            }
            pto->vInventoryToSend = vInvWait;
        }
        if (!vInv.empty())
            pto->PushMessage("inv", vInv);


        //
        // Message: getdata
        //
        vector<CInv> vGetData;
        int64 nNow = GetTime() * 1000000;
        CTxDB txdb("r");
        while (!pto->mapAskFor.empty() && (*pto->mapAskFor.begin()).first <= nNow)
        {
            const CInv& inv = (*pto->mapAskFor.begin()).second;
            if (!AlreadyHave(txdb, inv))
            {
                printf("sending getdata: %s\n", inv.ToString().c_str());
                vGetData.push_back(inv);
                if (vGetData.size() >= 1000)
                {
                    pto->PushMessage("getdata", vGetData);
                    vGetData.clear();
                }
            }
            mapAlreadyAskedFor[inv] = nNow;
            pto->mapAskFor.erase(pto->mapAskFor.begin());
        }
        if (!vGetData.empty())
            pto->PushMessage("getdata", vGetData);

    }
    return true;
}














//////////////////////////////////////////////////////////////////////////////
//
// BitcoinMiner
//

int static FormatHashBlocks(void* pbuffer, unsigned int len)
{
    unsigned char* pdata = (unsigned char*)pbuffer;
    unsigned int blocks = 1 + ((len + 8) / 64);
    unsigned char* pend = pdata + 64 * blocks;
    memset(pdata + len, 0, 64 * blocks - len);
    pdata[len] = 0x80;
    unsigned int bits = len * 8;
    pend[-1] = (bits >> 0) & 0xff;
    pend[-2] = (bits >> 8) & 0xff;
    pend[-3] = (bits >> 16) & 0xff;
    pend[-4] = (bits >> 24) & 0xff;
    return blocks;
}

static const unsigned int pSHA256InitState[8] =
{0x6a09e667, 0xbb67ae85, 0x3c6ef372, 0xa54ff53a, 0x510e527f, 0x9b05688c, 0x1f83d9ab, 0x5be0cd19};

void SHA256Transform(void* pstate, void* pinput, const void* pinit)
{
    SHA256_CTX ctx;
    unsigned char data[64];

    SHA256_Init(&ctx);

    for (int i = 0; i < 16; i++)
        ((uint32_t*)data)[i] = ByteReverse(((uint32_t*)pinput)[i]);

    for (int i = 0; i < 8; i++)
        ctx.h[i] = ((uint32_t*)pinit)[i];

    SHA256_Update(&ctx, data, sizeof(data));
    for (int i = 0; i < 8; i++) 
        ((uint32_t*)pstate)[i] = ctx.h[i];
}

//
// ScanHash scans nonces looking for a hash with at least some zero bits.
// It operates on big endian data.  Caller does the byte reversing.
// All input buffers are 16-byte aligned.  nNonce is usually preserved
// between calls, but periodically or if nNonce is 0xffff0000 or above,
// the block is rebuilt and nNonce starts over at zero.
//
unsigned int static ScanHash_CryptoPP(char* pmidstate, char* pdata, char* phash1, char* phash, unsigned int& nHashesDone)
{
    unsigned int& nNonce = *(unsigned int*)(pdata + 12);
    for (;;)
    {
        // Crypto++ SHA-256
        // Hash pdata using pmidstate as the starting state into
        // preformatted buffer phash1, then hash phash1 into phash
        nNonce++;
        SHA256Transform(phash1, pdata, pmidstate);
        SHA256Transform(phash, phash1, pSHA256InitState);

        // Return the nonce if the hash has at least some zero bits,
        // caller will check if it has enough to reach the target
        if (((unsigned short*)phash)[14] == 0)
            return nNonce;

        // If nothing found after trying for a while, return -1
        if ((nNonce & 0xffff) == 0)
        {
            nHashesDone = 0xffff+1;
            return -1;
        }
    }
}

// Some explaining would be appreciated
class COrphan
{
public:
    CTransaction* ptx;
    set<uint256> setDependsOn;
    double dPriority;

    COrphan(CTransaction* ptxIn)
    {
        ptx = ptxIn;
        dPriority = 0;
    }

    void print() const
    {
        printf("COrphan(hash=%s, dPriority=%.1f)\n", ptx->GetHash().ToString().substr(0,10).c_str(), dPriority);
        BOOST_FOREACH(uint256 hash, setDependsOn)
            printf("   setDependsOn %s\n", hash.ToString().substr(0,10).c_str());
    }
};


uint64 nLastBlockTx = 0;
uint64 nLastBlockSize = 0;

CBlock* CreateNewBlock(CReserveKey& reservekey)
{
    CBlockIndex* pindexPrev = pindexBest;

    // Create new block
    auto_ptr<CBlock> pblock(new CBlock());
    if (!pblock.get())
        return NULL;

    // Create coinbase tx
    CTransaction txNew;
    txNew.vin.resize(1);
    txNew.vin[0].prevout.SetNull();
    txNew.vout.resize(1);
    txNew.vout[0].scriptPubKey << reservekey.GetReservedKey() << OP_CHECKSIG;

    // Add our coinbase tx as first transaction
    pblock->vtx.push_back(txNew);

    // Collect memory pool transactions into the block
    int64 nFees = 0;
    CRITICAL_BLOCK(cs_main)
    CRITICAL_BLOCK(cs_mapTransactions)
    {
        CTxDB txdb("r");

        // Priority order to process transactions
        list<COrphan> vOrphan; // list memory doesn't move
        map<uint256, vector<COrphan*> > mapDependers;
        multimap<double, CTransaction*> mapPriority;
        for (map<uint256, CTransaction>::iterator mi = mapTransactions.begin(); mi != mapTransactions.end(); ++mi)
        {
            CTransaction& tx = (*mi).second;
            if (tx.IsCoinBase() || !tx.IsFinal())
                continue;

            COrphan* porphan = NULL;
            double dPriority = 0;
            BOOST_FOREACH(const CTxIn& txin, tx.vin)
            {
                // Read prev transaction
                CTransaction txPrev;
                CTxIndex txindex;
                if (!txPrev.ReadFromDisk(txdb, txin.prevout, txindex))
                {
                    // Has to wait for dependencies
                    if (!porphan)
                    {
                        // Use list for automatic deletion
                        vOrphan.push_back(COrphan(&tx));
                        porphan = &vOrphan.back();
                    }
                    mapDependers[txin.prevout.hash].push_back(porphan);
                    porphan->setDependsOn.insert(txin.prevout.hash);
                    continue;
                }
                int64 nValueIn = txPrev.vout[txin.prevout.n].nValue;

                // Read block header
                int nConf = txindex.GetDepthInMainChain();

                dPriority += (double)nValueIn * nConf;

                if (fDebug && GetBoolArg("-printpriority"))
                    printf("priority     nValueIn=%-12"PRI64d" nConf=%-5d dPriority=%-20.1f\n", nValueIn, nConf, dPriority);
            }

            // Priority is sum(valuein * age) / txsize
            dPriority /= ::GetSerializeSize(tx, SER_NETWORK);

            if (porphan)
                porphan->dPriority = dPriority;
            else
                mapPriority.insert(make_pair(-dPriority, &(*mi).second));

            if (fDebug && GetBoolArg("-printpriority"))
            {
                printf("priority %-20.1f %s\n%s", dPriority, tx.GetHash().ToString().substr(0,10).c_str(), tx.ToString().c_str());
                if (porphan)
                    porphan->print();
                printf("\n");
            }
        }

        // Collect transactions into block
        map<uint256, CTxIndex> mapTestPool;
        uint64 nBlockSize = 1000;
        uint64 nBlockTx = 0;
        int nBlockSigOps = 100;
        while (!mapPriority.empty())
        {
            // Take highest priority transaction off priority queue
            double dPriority = -(*mapPriority.begin()).first;
            CTransaction& tx = *(*mapPriority.begin()).second;
            mapPriority.erase(mapPriority.begin());

            // Size limits
            unsigned int nTxSize = ::GetSerializeSize(tx, SER_NETWORK);
            if (nBlockSize + nTxSize >= MAX_BLOCK_SIZE_GEN)
                continue;

            // Legacy limits on sigOps:
            int nTxSigOps = tx.GetLegacySigOpCount();
            if (nBlockSigOps + nTxSigOps >= MAX_BLOCK_SIGOPS)
                continue;

            // Transaction fee required depends on block size
            bool fAllowFree = (nBlockSize + nTxSize < 4000 || CTransaction::AllowFree(dPriority));
            int64 nMinFee = tx.GetMinFee(nBlockSize, fAllowFree, GMF_BLOCK);

            // Connecting shouldn't fail due to dependency on other memory pool transactions
            // because we're already processing them in order of dependency
            map<uint256, CTxIndex> mapTestPoolTmp(mapTestPool);
            MapPrevTx mapInputs;
            bool fInvalid;
            if (!tx.FetchInputs(txdb, mapTestPoolTmp, false, true, mapInputs, fInvalid))
                continue;

            int64 nTxFees = tx.GetValueIn(mapInputs)-tx.GetValueOut();
            if (nTxFees < nMinFee)
                continue;

            nTxSigOps += tx.GetP2SHSigOpCount(mapInputs);
            if (nBlockSigOps + nTxSigOps >= MAX_BLOCK_SIGOPS)
                continue;

            if (!tx.ConnectInputs(mapInputs, mapTestPoolTmp, CDiskTxPos(1,1,1), pindexPrev, false, true))
                continue;
            mapTestPoolTmp[tx.GetHash()] = CTxIndex(CDiskTxPos(1,1,1), tx.vout.size());
            swap(mapTestPool, mapTestPoolTmp);

            // Added
            pblock->vtx.push_back(tx);
            nBlockSize += nTxSize;
            ++nBlockTx;
            nBlockSigOps += nTxSigOps;
            nFees += nTxFees;

            // Add transactions that depend on this one to the priority queue
            uint256 hash = tx.GetHash();
            if (mapDependers.count(hash))
            {
                BOOST_FOREACH(COrphan* porphan, mapDependers[hash])
                {
                    if (!porphan->setDependsOn.empty())
                    {
                        porphan->setDependsOn.erase(hash);
                        if (porphan->setDependsOn.empty())
                            mapPriority.insert(make_pair(-porphan->dPriority, porphan->ptx));
                    }
                }
            }
        }

        nLastBlockTx = nBlockTx;
        nLastBlockSize = nBlockSize;
        printf("CreateNewBlock(): total size %lu\n", nBlockSize);

    }
    pblock->vtx[0].vout[0].nValue = GetBlockValue(pindexPrev->nHeight+1, nFees);

    // Fill in header
    pblock->hashPrevBlock  = pindexPrev->GetBlockHash();
    pblock->hashMerkleRoot = pblock->BuildMerkleTree();
    pblock->UpdateTime(pindexPrev);
    pblock->nBits          = GetNextWorkRequired(pindexPrev, pblock.get());
    pblock->nNonce         = 0;

    return pblock.release();
}


void IncrementExtraNonce(CBlock* pblock, CBlockIndex* pindexPrev, unsigned int& nExtraNonce)
{
    // Update nExtraNonce
    static uint256 hashPrevBlock;
    if (hashPrevBlock != pblock->hashPrevBlock)
    {
        nExtraNonce = 0;
        hashPrevBlock = pblock->hashPrevBlock;
    }
    ++nExtraNonce;
    pblock->vtx[0].vin[0].scriptSig = (CScript() << pblock->nTime << CBigNum(nExtraNonce)) + COINBASE_FLAGS;
    assert(pblock->vtx[0].vin[0].scriptSig.size() <= 100);

    pblock->hashMerkleRoot = pblock->BuildMerkleTree();
}


void FormatHashBuffers(CBlock* pblock, char* pmidstate, char* pdata, char* phash1)
{
    //
    // Prebuild hash buffers
    //
    struct
    {
        struct unnamed2
        {
            int nVersion;
            uint256 hashPrevBlock;
            uint256 hashMerkleRoot;
            unsigned int nTime;
            unsigned int nBits;
            unsigned int nNonce;
        }
        block;
        unsigned char pchPadding0[64];
        uint256 hash1;
        unsigned char pchPadding1[64];
    }
    tmp;
    memset(&tmp, 0, sizeof(tmp));

    tmp.block.nVersion       = pblock->nVersion;
    tmp.block.hashPrevBlock  = pblock->hashPrevBlock;
    tmp.block.hashMerkleRoot = pblock->hashMerkleRoot;
    tmp.block.nTime          = pblock->nTime;
    tmp.block.nBits          = pblock->nBits;
    tmp.block.nNonce         = pblock->nNonce;

    FormatHashBlocks(&tmp.block, sizeof(tmp.block));
    FormatHashBlocks(&tmp.hash1, sizeof(tmp.hash1));

    // Byte swap all the input buffer
    for (unsigned int i = 0; i < sizeof(tmp)/4; i++)
        ((unsigned int*)&tmp)[i] = ByteReverse(((unsigned int*)&tmp)[i]);

    // Precalc the first half of the first hash, which stays constant
    SHA256Transform(pmidstate, &tmp.block, pSHA256InitState);

    memcpy(pdata, &tmp.block, 128);
    memcpy(phash1, &tmp.hash1, 64);
}


bool CheckWork(CBlock* pblock, CWallet& wallet, CReserveKey& reservekey)
{
    uint256 hash = pblock->GetHash();
    uint256 hashTarget = CBigNum().SetCompact(pblock->nBits).getuint256();

    if (hash > hashTarget)
        return false;

    //// debug print
    printf("BitcoinMiner:\n");
    printf("proof-of-work found  \n  hash: %s  \ntarget: %s\n", hash.GetHex().c_str(), hashTarget.GetHex().c_str());
    pblock->print();
    printf("%s ", DateTimeStrFormat("%x %H:%M", GetTime()).c_str());
    printf("generated %s\n", FormatMoney(pblock->vtx[0].vout[0].nValue).c_str());

    // Found a solution
    CRITICAL_BLOCK(cs_main)
    {
        if (pblock->hashPrevBlock != hashBestChain)
            return error("BitcoinMiner : generated block is stale");

        // Remove key from key pool
        reservekey.KeepKey();

        // Track how many getdata requests this block gets
        CRITICAL_BLOCK(wallet.cs_wallet)
            wallet.mapRequestCount[pblock->GetHash()] = 0;

        // Process this block the same as if we had received it from another node
        if (!ProcessBlock(NULL, pblock))
            return error("BitcoinMiner : ProcessBlock, block not accepted");
    }

    return true;
}

void static ThreadBitcoinMiner(void* parg);

static bool fGenerateBitcoins = false;
static bool fLimitProcessors = false;
static int nLimitProcessors = -1;

void static BitcoinMiner(CWallet *pwallet)
{
    printf("BitcoinMiner started\n");
    SetThreadPriority(THREAD_PRIORITY_LOWEST);

    // Each thread has its own key and counter
    CReserveKey reservekey(pwallet);
    unsigned int nExtraNonce = 0;

    while (fGenerateBitcoins)
    {
        if (AffinityBugWorkaround(ThreadBitcoinMiner))
            return;
        if (fShutdown)
            return;
        while (vNodes.empty() || IsInitialBlockDownload())
        {
            Sleep(1000);
            if (fShutdown)
                return;
            if (!fGenerateBitcoins)
                return;
        }


        //
        // Create new block
        //
        unsigned int nTransactionsUpdatedLast = nTransactionsUpdated;
        CBlockIndex* pindexPrev = pindexBest;

        auto_ptr<CBlock> pblock(CreateNewBlock(reservekey));
        if (!pblock.get())
            return;
        IncrementExtraNonce(pblock.get(), pindexPrev, nExtraNonce);

        printf("Running BitcoinMiner with %d transactions in block\n", pblock->vtx.size());


        //
        // Prebuild hash buffers
        //
        char pmidstatebuf[32+16]; char* pmidstate = alignup<16>(pmidstatebuf);
        char pdatabuf[128+16];    char* pdata     = alignup<16>(pdatabuf);
        char phash1buf[64+16];    char* phash1    = alignup<16>(phash1buf);

        FormatHashBuffers(pblock.get(), pmidstate, pdata, phash1);

        unsigned int& nBlockTime = *(unsigned int*)(pdata + 64 + 4);
        unsigned int& nBlockBits = *(unsigned int*)(pdata + 64 + 8);
        unsigned int& nBlockNonce = *(unsigned int*)(pdata + 64 + 12);


        //
        // Search
        //
        int64 nStart = GetTime();
        uint256 hashTarget = CBigNum().SetCompact(pblock->nBits).getuint256();
        uint256 hashbuf[2];
        uint256& hash = *alignup<16>(hashbuf);
        loop
        {
            unsigned int nHashesDone = 0;
            unsigned int nNonceFound;

            // Crypto++ SHA-256
            nNonceFound = ScanHash_CryptoPP(pmidstate, pdata + 64, phash1,
                                            (char*)&hash, nHashesDone);

            // Check if something found
            if (nNonceFound != -1)
            {
                for (unsigned int i = 0; i < sizeof(hash)/4; i++)
                    ((unsigned int*)&hash)[i] = ByteReverse(((unsigned int*)&hash)[i]);

                if (hash <= hashTarget)
                {
                    // Found a solution
                    pblock->nNonce = ByteReverse(nNonceFound);
                    assert(hash == pblock->GetHash());

                    SetThreadPriority(THREAD_PRIORITY_NORMAL);
                    CheckWork(pblock.get(), *pwalletMain, reservekey);
                    SetThreadPriority(THREAD_PRIORITY_LOWEST);
                    break;
                }
            }

            // Meter hashes/sec
            static int64 nHashCounter;
            if (nHPSTimerStart == 0)
            {
                nHPSTimerStart = GetTimeMillis();
                nHashCounter = 0;
            }
            else
                nHashCounter += nHashesDone;
            if (GetTimeMillis() - nHPSTimerStart > 4000)
            {
                static CCriticalSection cs;
                CRITICAL_BLOCK(cs)
                {
                    if (GetTimeMillis() - nHPSTimerStart > 4000)
                    {
                        dHashesPerSec = 1000.0 * nHashCounter / (GetTimeMillis() - nHPSTimerStart);
                        nHPSTimerStart = GetTimeMillis();
                        nHashCounter = 0;
                        string strStatus = strprintf("    %.0f khash/s", dHashesPerSec/1000.0);
                        UIThreadCall(boost::bind(CalledSetStatusBar, strStatus, 0));
                        static int64 nLogTime;
                        if (GetTime() - nLogTime > 30 * 60)
                        {
                            nLogTime = GetTime();
                            printf("%s ", DateTimeStrFormat("%x %H:%M", GetTime()).c_str());
                            printf("hashmeter %3d CPUs %6.0f khash/s\n", vnThreadsRunning[THREAD_MINER], dHashesPerSec/1000.0);
                        }
                    }
                }
            }

            // Check for stop or if block needs to be rebuilt
            if (fShutdown)
                return;
            if (!fGenerateBitcoins)
                return;
            if (fLimitProcessors && vnThreadsRunning[THREAD_MINER] > nLimitProcessors)
                return;
            if (vNodes.empty())
                break;
            if (nBlockNonce >= 0xffff0000)
                break;
            if (nTransactionsUpdated != nTransactionsUpdatedLast && GetTime() - nStart > 60)
                break;
            if (pindexPrev != pindexBest)
                break;

            // Update nTime every few seconds
            pblock->UpdateTime(pindexPrev);
            nBlockTime = ByteReverse(pblock->nTime);
            if (fTestNet)
            {
                // Changing pblock->nTime can change work required on testnet:
                nBlockBits = ByteReverse(pblock->nBits);
                hashTarget = CBigNum().SetCompact(pblock->nBits).getuint256();
            }
        }
    }
}

void static ThreadBitcoinMiner(void* parg)
{
    CWallet* pwallet = (CWallet*)parg;
    try
    {
        vnThreadsRunning[THREAD_MINER]++;
        BitcoinMiner(pwallet);
        vnThreadsRunning[THREAD_MINER]--;
    }
    catch (std::exception& e) {
        vnThreadsRunning[THREAD_MINER]--;
        PrintException(&e, "ThreadBitcoinMiner()");
    } catch (...) {
        vnThreadsRunning[THREAD_MINER]--;
        PrintException(NULL, "ThreadBitcoinMiner()");
    }
    UIThreadCall(boost::bind(CalledSetStatusBar, "", 0));
    nHPSTimerStart = 0;
    if (vnThreadsRunning[THREAD_MINER] == 0)
        dHashesPerSec = 0;
    printf("ThreadBitcoinMiner exiting, %d threads remaining\n", vnThreadsRunning[THREAD_MINER]);
}


void GenerateBitcoins(bool fGenerate, CWallet* pwallet)
{
    fGenerateBitcoins = fGenerate;
    nLimitProcessors = GetArg("-genproclimit", -1);
    if (nLimitProcessors == 0)
        fGenerateBitcoins = false;
    fLimitProcessors = (nLimitProcessors != -1);

    if (fGenerate)
    {
        int nProcessors = boost::thread::hardware_concurrency();
        printf("%d processors\n", nProcessors);
        if (nProcessors < 1)
            nProcessors = 1;
        if (fLimitProcessors && nProcessors > nLimitProcessors)
            nProcessors = nLimitProcessors;
        int nAddThreads = nProcessors - vnThreadsRunning[THREAD_MINER];
        printf("Starting %d BitcoinMiner threads\n", nAddThreads);
        for (int i = 0; i < nAddThreads; i++)
        {
            if (!CreateThread(ThreadBitcoinMiner, pwallet))
                printf("Error: CreateThread(ThreadBitcoinMiner) failed\n");
            Sleep(10);
        }
    }
}<|MERGE_RESOLUTION|>--- conflicted
+++ resolved
@@ -2803,21 +2803,9 @@
         memcpy(&nChecksum, &hash, sizeof(nChecksum));
         if (nChecksum != hdr.nChecksum)
         {
-<<<<<<< HEAD
-            printf("ProcessMessage(%s, %u bytes) : CHECKSUM ERROR nChecksum=%08x hdr.nChecksum=%08x\n",
+            printf("ProcessMessages(%s, %u bytes) : CHECKSUM ERROR nChecksum=%08x hdr.nChecksum=%08x\n",
                strCommand.c_str(), nMessageSize, nChecksum, hdr.nChecksum);
             continue;
-=======
-            uint256 hash = Hash(vRecv.begin(), vRecv.begin() + nMessageSize);
-            unsigned int nChecksum = 0;
-            memcpy(&nChecksum, &hash, sizeof(nChecksum));
-            if (nChecksum != hdr.nChecksum)
-            {
-                printf("ProcessMessages(%s, %u bytes) : CHECKSUM ERROR nChecksum=%08x hdr.nChecksum=%08x\n",
-                       strCommand.c_str(), nMessageSize, nChecksum, hdr.nChecksum);
-                continue;
-            }
->>>>>>> 3b36da6d
         }
 
         // Copy message to its own buffer

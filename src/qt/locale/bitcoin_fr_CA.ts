--- conflicted
+++ resolved
@@ -25,11 +25,11 @@
 This product includes software developed by the OpenSSL Project for use in the OpenSSL Toolkit (http://www.openssl.org/) and cryptographic software written by Eric Young (eay@cryptsoft.com) and UPnP software written by Thomas Bernard.</source>
         <translation>Copyright © 2009-2012 Développeurs de Bitcoin
 
-This is experimental software.
+Ce logiciel est en phase expérimentale.
 
-Distributed under the MIT/X11 software license, see the accompanying file license.txt or http://www.opensource.org/licenses/mit-license.php.
+Distribué sous licence MIT/X11, voir le fichier license.txt ou http://www.opensource.org/licenses/mit-license.php.
 
-This product includes software developed by the OpenSSL Project for use in the OpenSSL Toolkit (http://www.openssl.org/) and cryptographic software written by Eric Young (eay@cryptsoft.com) and UPnP software written by Thomas Bernard.</translation>
+Ce produit comprend des logiciels développés par le projet OpenSSL pour être utilisés dans la boîte à outils OpenSSL (http://www.openssl.org/), un logiciel cryptographique écrit par Eric Young (eay@cryptsoft.com) et un logiciel UPnP écrit par Thomas Bernard.</translation>
     </message>
 </context>
 <context>
@@ -1666,13 +1666,8 @@
     <name>bitcoin-core</name>
     <message>
         <location filename="../bitcoinstrings.cpp" line="8"/>
-<<<<<<< HEAD
         <source>Error: Wallet locked, unable to create transaction  </source>
         <translation type="unfinished"></translation>
-=======
-        <source>Bitcoin version</source>
-        <translation type="unfinished">Bitcoin  version</translation>
->>>>>>> be2e2845
     </message>
     <message>
         <location filename="../bitcoinstrings.cpp" line="9"/>
